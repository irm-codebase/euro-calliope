"""Generate offshore capacityfactor time series."""
import pandas as pd
import geopandas as gpd
import xarray as xr

from eurocalliopelib.geo import area_weighted_time_series, convert_old_style_capacity_factor_time_series

EPSG3035 = "EPSG:3035"


def capacityfactors(path_to_eez, path_to_shared_coast, path_to_timeseries,
<<<<<<< HEAD
                    threshold, path_to_result, first_year=None, final_year=None):
=======
                    cf_threshold, path_to_result, gridcell_overlap_threshold, year=None):
>>>>>>> f4124595
    """Generate offshore capacityfactor time series for each location."""
    eez = gpd.read_file(path_to_eez).set_index("mrgid").to_crs(EPSG3035).geometry
    shared_coast = pd.read_csv(path_to_shared_coast, index_col=0)
    shared_coast.index = shared_coast.index.map(lambda x: x.replace(".", "-"))
    shared_coast.columns = shared_coast.columns.astype(int)

    ts = xr.open_dataset(path_to_timeseries)
    ts = ts.sel(time=slice(first_year, final_year))
    # xarray will silently miss the fact that data doesn't exist with slice
    if first_year is not None and first_year not in ts.time.to_index().year.astype(str).unique():
        raise ValueError(
            f"Cannot access capacity factor data for timeseries {path_to_timeseries} "
            f"with a start year of {first_year}."
        )
    if final_year is not None and final_year not in ts.time.to_index().year.astype(str).unique():
        raise ValueError(
            f"Cannot access capacity factor data for timeseries {path_to_timeseries} "
            f"with an end year of {final_year}."
        )
    ts = convert_old_style_capacity_factor_time_series(ts)

    capacityfactors_per_eez = area_weighted_time_series(
        shapes=eez,
        spatiotemporal=ts,
        gridcell_overlap_threshold=gridcell_overlap_threshold
    )
    capacityfactors = _allocate_to_onshore_locations(capacityfactors_per_eez, shared_coast)
    capacityfactors.where(capacityfactors >= cf_threshold, 0).to_csv(path_to_result)


def _allocate_to_onshore_locations(capacityfactors_per_eez, shared_coast):
    return pd.DataFrame(
        index=capacityfactors_per_eez.index,
        data={
            location_id: _onshore_timeseries(location_id, capacityfactors_per_eez, shared_coast)
            for location_id in shared_coast.index
        }
    )


def _onshore_timeseries(location_id, capacityfactors_per_eez, shared_coast):
    weights = shared_coast.loc[location_id, :].transform(lambda x: x / x.sum())
    return (capacityfactors_per_eez * weights).sum(axis="columns")


if __name__ == '__main__':
    capacityfactors(
        path_to_eez=snakemake.input.eez,
        path_to_shared_coast=snakemake.input.shared_coast,
        path_to_timeseries=snakemake.input.timeseries,
<<<<<<< HEAD
        threshold=float(snakemake.params.threshold),
        first_year=str(snakemake.params.first_year) if snakemake.params.trim_ts else None,
        final_year=str(snakemake.params.final_year) if snakemake.params.trim_ts else None,
=======
        cf_threshold=float(snakemake.params.cf_threshold),
        gridcell_overlap_threshold=float(snakemake.params.gridcell_overlap_threshold),
        year=snakemake.params.year if snakemake.params.trim_ts else None,
>>>>>>> f4124595
        path_to_result=snakemake.output[0]
    )<|MERGE_RESOLUTION|>--- conflicted
+++ resolved
@@ -9,11 +9,7 @@
 
 
 def capacityfactors(path_to_eez, path_to_shared_coast, path_to_timeseries,
-<<<<<<< HEAD
-                    threshold, path_to_result, first_year=None, final_year=None):
-=======
-                    cf_threshold, path_to_result, gridcell_overlap_threshold, year=None):
->>>>>>> f4124595
+                    cf_threshold, path_to_result, gridcell_overlap_threshold, first_year=None, final_year=None):
     """Generate offshore capacityfactor time series for each location."""
     eez = gpd.read_file(path_to_eez).set_index("mrgid").to_crs(EPSG3035).geometry
     shared_coast = pd.read_csv(path_to_shared_coast, index_col=0)
@@ -64,14 +60,9 @@
         path_to_eez=snakemake.input.eez,
         path_to_shared_coast=snakemake.input.shared_coast,
         path_to_timeseries=snakemake.input.timeseries,
-<<<<<<< HEAD
-        threshold=float(snakemake.params.threshold),
+        cf_threshold=float(snakemake.params.cf_threshold),
+        gridcell_overlap_threshold=float(snakemake.params.gridcell_overlap_threshold),
         first_year=str(snakemake.params.first_year) if snakemake.params.trim_ts else None,
         final_year=str(snakemake.params.final_year) if snakemake.params.trim_ts else None,
-=======
-        cf_threshold=float(snakemake.params.cf_threshold),
-        gridcell_overlap_threshold=float(snakemake.params.gridcell_overlap_threshold),
-        year=snakemake.params.year if snakemake.params.trim_ts else None,
->>>>>>> f4124595
         path_to_result=snakemake.output[0]
     )