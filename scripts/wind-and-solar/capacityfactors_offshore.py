"""Generate offshore capacityfactor time series."""

import geopandas as gpd
import pandas as pd
import xarray as xr
from eurocalliopelib.geo import (
    area_weighted_time_series,
    convert_old_style_capacity_factor_time_series,
)

EPSG3035 = "EPSG:3035"


def capacityfactors(
    path_to_eez,
    path_to_shared_coast,
    path_to_timeseries,
    cf_threshold,
    path_to_result,
    gridcell_overlap_threshold,
    first_year=None,
    final_year=None,
):
    """Generate offshore capacityfactor time series for each location."""
    eez = gpd.read_file(path_to_eez).set_index("MRGID").to_crs(EPSG3035).geometry
<<<<<<< HEAD
    shared_coast = pd.read_csv(path_to_shared_coast, index_col=0)
    shared_coast.index = shared_coast.index.map(lambda x: x.replace(".", "-"))
    shared_coast.columns = shared_coast.columns.astype(int)
=======
    shared_coast = pd.read_csv(path_to_shared_coast, index_col=[0, 1], squeeze=True)
>>>>>>> aafc958a

    ts = xr.open_dataset(path_to_timeseries)
    ts = ts.sel(time=slice(first_year, final_year))
    # xarray will silently miss the fact that data doesn't exist with slice
    if (
        first_year is not None
        and first_year not in ts.time.to_index().year.astype(str).unique()
    ):
        raise ValueError(
            f"Cannot access capacity factor data for timeseries {path_to_timeseries} "
            f"with a start year of {first_year}."
        )
    if (
        final_year is not None
        and final_year not in ts.time.to_index().year.astype(str).unique()
    ):
        raise ValueError(
            f"Cannot access capacity factor data for timeseries {path_to_timeseries} "
            f"with an end year of {final_year}."
        )
    ts = convert_old_style_capacity_factor_time_series(ts)

    capacityfactors_per_eez = area_weighted_time_series(
        shapes=eez,
        spatiotemporal=ts,
        gridcell_overlap_threshold=gridcell_overlap_threshold,
    )
    capacityfactors = _allocate_to_onshore_locations(
        capacityfactors_per_eez, shared_coast
    )
    capacityfactors.where(capacityfactors >= cf_threshold, 0).to_csv(path_to_result)


def _allocate_to_onshore_locations(capacityfactors_per_eez, shared_coast):
    shared_coast_norm_per_id = shared_coast.groupby("id").apply(lambda x: x / x.sum())
    return (
        capacityfactors_per_eez.rename_axis(columns="MRGID")
        .mul(shared_coast_norm_per_id, axis=1)
        .groupby("id", axis=1)
        .sum()
    )


if __name__ == "__main__":
    capacityfactors(
        path_to_eez=snakemake.input.eez,
        path_to_shared_coast=snakemake.input.shared_coast,
        path_to_timeseries=snakemake.input.timeseries,
        cf_threshold=float(snakemake.params.cf_threshold),
        gridcell_overlap_threshold=float(snakemake.params.gridcell_overlap_threshold),
        first_year=(
            str(snakemake.params.first_year) if snakemake.params.trim_ts else None
        ),
        final_year=(
            str(snakemake.params.final_year) if snakemake.params.trim_ts else None
        ),
        path_to_result=snakemake.output[0],
    )<|MERGE_RESOLUTION|>--- conflicted
+++ resolved
@@ -23,13 +23,7 @@
 ):
     """Generate offshore capacityfactor time series for each location."""
     eez = gpd.read_file(path_to_eez).set_index("MRGID").to_crs(EPSG3035).geometry
-<<<<<<< HEAD
-    shared_coast = pd.read_csv(path_to_shared_coast, index_col=0)
-    shared_coast.index = shared_coast.index.map(lambda x: x.replace(".", "-"))
-    shared_coast.columns = shared_coast.columns.astype(int)
-=======
     shared_coast = pd.read_csv(path_to_shared_coast, index_col=[0, 1], squeeze=True)
->>>>>>> aafc958a
 
     ts = xr.open_dataset(path_to_timeseries)
     ts = ts.sel(time=slice(first_year, final_year))
