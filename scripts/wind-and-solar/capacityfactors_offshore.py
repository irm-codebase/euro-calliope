--- conflicted
+++ resolved
@@ -22,15 +22,8 @@
     final_year=None,
 ):
     """Generate offshore capacityfactor time series for each location."""
-<<<<<<< HEAD
-    eez = gpd.read_file(path_to_eez).set_index("mrgid").to_crs(EPSG3035).geometry
+    eez = gpd.read_file(path_to_eez).set_index("MRGID").to_crs(EPSG3035).geometry
     shared_coast = pd.read_csv(path_to_shared_coast, index_col=[0, 1], squeeze=True)
-=======
-    eez = gpd.read_file(path_to_eez).set_index("MRGID").to_crs(EPSG3035).geometry
-    shared_coast = pd.read_csv(path_to_shared_coast, index_col=0)
-    shared_coast.index = shared_coast.index.map(lambda x: x.replace(".", "-"))
-    shared_coast.columns = shared_coast.columns.astype(int)
->>>>>>> 739d2c6f
 
     ts = xr.open_dataset(path_to_timeseries)
     ts = ts.sel(time=slice(first_year, final_year))
@@ -61,46 +54,19 @@
     capacityfactors = _allocate_to_onshore_locations(
         capacityfactors_per_eez, shared_coast
     )
-<<<<<<< HEAD
-    capacityfactors = _allocate_to_onshore_locations(
-        capacityfactors_per_eez, shared_coast
-    )
-=======
->>>>>>> 739d2c6f
     capacityfactors.where(capacityfactors >= cf_threshold, 0).to_csv(path_to_result)
 
 
 def _allocate_to_onshore_locations(capacityfactors_per_eez, shared_coast):
-<<<<<<< HEAD
     return (
-        capacityfactors_per_eez
-        .rename_axis(columns="mrgid")
+        capacityfactors_per_eez.rename_axis(columns="MRGID")
         .mul(shared_coast, axis=1)
         .groupby("id", axis=1)
         .sum()
     )
 
 
-if __name__ == '__main__':
-=======
-    return pd.DataFrame(
-        index=capacityfactors_per_eez.index,
-        data={
-            location_id: _onshore_timeseries(
-                location_id, capacityfactors_per_eez, shared_coast
-            )
-            for location_id in shared_coast.index
-        },
-    )
-
-
-def _onshore_timeseries(location_id, capacityfactors_per_eez, shared_coast):
-    weights = shared_coast.loc[location_id, :].transform(lambda x: x / x.sum())
-    return (capacityfactors_per_eez * weights).sum(axis="columns")
-
-
 if __name__ == "__main__":
->>>>>>> 739d2c6f
     capacityfactors(
         path_to_eez=snakemake.input.eez,
         path_to_shared_coast=snakemake.input.shared_coast,
