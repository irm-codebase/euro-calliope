--- conflicted
+++ resolved
@@ -213,11 +213,8 @@
         scale-phs-according-to-geth-et-al: false
         station-nearest-basin-max-km: 1
     capacity-factor-gridcell-overlap-threshold: 0.97 # Ceuta y Melilla has smallest overlap
-<<<<<<< HEAD
     shared-coast-polygon-area-share-threshold: 0.01
 
-=======
->>>>>>> 739d2c6f
 sea-connections:
     continental: []
     national: # Source: https://www.entsoe.eu/data/map/
