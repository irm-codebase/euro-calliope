# For descriptions of the configuration values, see `./schema.yaml`.
data-sources:
    biofuel-potentials: data/euro-calliope-datasets/biofuels/potentials/{feedstock}.csv
    biofuel-costs: data/euro-calliope-datasets/biofuels/costs/{feedstock}.csv
    eez: https://geo.vliz.be/geoserver/MarineRegions/wfs?service=WFS&version=1.0.0&request=GetFeature&typeNames=MarineRegions:eez&outputFormat=SHAPE-ZIP
    irena-generation: data/euro-calliope-datasets/irena/hydro-generation-europe.csv
    national-phs-storage-capacities: data/euro-calliope-datasets/pumped-hydro/storage-capacities-gwh.csv
    capacity-factors: https://zenodo.org/record/3899687/files/{filename}?download=1
    gadm: https://biogeo.ucdavis.edu/data/gadm3.6/gpkg/gadm36_{country_code}_gpkg.zip
    hydro-basins: https://www.dropbox.com/sh/hmpwobbz9qixxpe/AADeU9iCgMd3ZO1KgrFmfWu6a/HydroBASINS/standard/eu/hybas_eu_lev07_v1c.zip?dl=1
    hydro-stations: https://zenodo.org/record/5119541/files/energy-modelling-toolkit/hydro-power-database-v09.zip?download=1
    load: https://data.open-power-system-data.org/time_series/2019-06-05/time_series_60min_stacked.csv
    nuts: https://ec.europa.eu/eurostat/cache/GISCO/geodatafiles/NUTS_2013_01M_SH.zip
    potentials: https://zenodo.org/record/5112963/files/possibility-for-electricity-autarky.zip
    data-repository: https://raw.githubusercontent.com/calliope-project/euro-calliope-datasets/develop/{dataset}
    entsoe-tyndp: https://2020.entsos-tyndp-scenarios.eu/wp-content/uploads/2020/06/TYNDP-2020-Scenario-Datafile.xlsx.zip
root-directory: .
cluster-sync:
    url: euler.ethz.ch
    send-ignore: .syncignore-send
    receive-ignore: .syncignore-receive
    cluster-base-dir: ~/Develop/euro-calliope/
    local-results-dir: build/cluster
scaling-factors: # values are tuned for models with a few hours resolution and one year duration
    power: 0.00001 # from MW(h) to 100 GW(h)
    area: 0.0001 # from km2 to 10,000 km2
    monetary: 0.000000001 # from EUR to 1 billion EUR
capacity-factors:
    min: 0.001
    max: 10 # 0.001 -> 10 leads to a numerical range of 1e5 (hourly resolution)
    average:
        pv: 0.139 # median of average 2016 open-field factors for ~2700 points in Europe
        onshore: 0.3021 # median of average 2016 factors for ~2700 points in Europe
        offshore: 0.4223 # median of average 2016 factors for ~2800 points in Europe
        ror: 0.536781 # median of average 2016 factors for 1889 hydro stations in Europe
    trim-ninja-timeseries: True
year: 2016
crs: "EPSG:4326"
parameters:
    maximum-installable-power-density:
        pv-on-tilted-roofs: 160 # from [@Gagnon:2016][@Klauser:2016], i.e. 16% efficiency
        pv-on-flat-areas: 80 # from [@Gagnon:2016][@Klauser:2016][@Wirth:2017]
        onshore-wind: 8 # from [@EuropeanEnvironmentAgency:2009]
        offshore-wind: 15 # from [@EuropeanEnvironmentAgency:2009]
    roof-share: # from [@Trondle:2019]
        E: 0.1660
        N: 0.1817
        S: 0.1821
        W: 0.1681
        flat: 0.3020
    jrc-biofuel: # from [@Ruiz Castello et al:2015]
        scenario: "medium"
        potential-year: "2020"
        cost-year: "2030"
    biofuel-efficiency: 0.45
<<<<<<< HEAD
    wind-and-solar-potential-scenario: technical-potential
=======
    entsoe-tyndp:
        scenario: National Trends
        grid: Reference
        projection-year: 2040
        ntc_limit: max
        energy_cap_limit: equals
>>>>>>> 2d08de7c
quality-control:
    load:
        outlier-data-thresholds:
            relative-to-mean-min: 0.25
            relative-to-mean-max: 2
        max-interpolate-timesteps: 3
        acceptable-year-diff-for-gap-filling: 5
        fill-29th-feb-from-28th: true
        data-source-priority-order:
            - actual_entsoe_transparency
            - actual_entsoe_power_statistics
    hydro:
        scale-phs-according-to-geth-et-al: false
        station-nearest-basin-max-km: 1
sea-connections:
    continental: []
    national: # Source: https://www.entsoe.eu/data/map/
        - [ITA, GRC]
        - [EST, FIN]
        - [SWE, LTU]
        - [SWE, POL]
        - [DNK, SWE]
        - [DNK, NLD] # Cobra link
        - [SWE, DEU]
        - [NOR, DNK]
        - [NOR, DEU]
        - [NOR, NLD]
        - [NOR, GBR]
        - [FIN, SWE]
        - [GBR, FRA]
        - [GBR, BEL]
        - [GBR, NLD]
        - [GBR, IRL]
        # not on ENTSO-E map
        - [GRC, CYP]
        - [DNK, GBR] # Viking link
    regional: # Source: https://www.entsoe.eu/data/map/
        - [ESP.7_1, ESP.1_1] # Ceuta and Andalucia
        - [ESP.13_1, ESP.10_1] # Islas Baleares and Comunidad Valenciana
        - [FRA.5_1, ITA.16_1] # Corse and Toscana
        - [FRA.5_1, ITA.14_1] # Corse and Sardegna
        - [ITA.14_1, ITA.8_1] # Sardegna and Lazio
        - [ITA.4_1, ITA.15_1] # Calabria and Sicily
        - [ITA.2_1, GRC.5_1] # Apulia and Epirus and Western Macedonia
        - [GRC.7_1, GRC.4_1] # Peloponnese, Western Greece and the Ionian Islands and Crete
        - [GRC.3_1, GRC.1_1] # Attica and Aegean
        - [EST.1_1, FIN.4_1] # Harju and Southern Finland
        - [SWE.8_1, LTU.3_1] # Kalmar and Klaipedos
        - [SWE.8_1, SWE.4_1] # Kalmar and Gotland
        - [SWE.1_1, POL.11_1] # Blekinge and Pomorskie
        - [DNK.1_1, SWE.13_1] # Hovedstaden and Skåne
        - [SWE.13_1, DEU.15_1] # Skåne and Schleswig-Holstein
        - [DNK.4_1, DEU.8_1] # Sjælland and Mecklenburg-Vorpommern
        - [DNK.4_1, DNK.5_1] # Sjælland and Syddanmark
        - [DNK.3_1, SWE.21_1] # Nordjylland and Västra Götaland
        - [DNK.5_1, NLD.5_1] # Syddanmark and Groningen (Cobra Link)
        - [NOR.18_1, DNK.3_1] # Vest-Agder and Nordjylland
        - [NOR.18_1, DEU.15_1] # Vest-Agder and Schleswig-Holstein
        - [NOR.18_1, NLD.5_1] # Vest-Agder and Groningen
        - [NOR.13_1, GBR.1_1] # Rogaland and England
        - [FIN.5_1, SWE.16_1] # Western Finland and Uppsala
        - [GBR.1_1, FRA.7_1] # England and Hauts-de-France
        - [GBR.1_1, BEL.2_1] # England and Vlaanderen
        - [GBR.1_1, NLD.14_1] # England and Zuid-Holland
        - [GBR.4_1, IRL.17_1] # Wales and Meath
        - [GBR.3_1, GBR.2_1] # Scotland and Northern Ireland
        # not on ENTSO-E map
        - [DNK.5_1, GBR.1_1] # Syddanmark and England (Viking link)
        - [GRC.1_1, CYP.5_1] # Aegean and Paphos
        - [CYP.1_1, CYP.2_1] # Famagusta and Larnaca
        - [EST.7_1, EST.2_1] # Lääne and Hiiu
        - [EST.7_1, EST.12_1] # Lääne and Saare
scope:
    countries:
        - "Austria"
        - "Belgium"
        - "Bulgaria"
        - "Croatia"
        - "Cyprus"
        - "Czech Republic"
        - "Denmark"
        - "Estonia"
        - "Finland"
        - "France"
        - "Germany"
        - "Greece"
        - "Hungary"
        - "Ireland"
        - "Italy"
        - "Latvia"
        - "Lithuania"
        - "Luxembourg"
        - "Netherlands"
        - "Poland"
        - "Portugal"
        - "Romania"
        - "Slovakia"
        - "Slovenia"
        - "Spain"
        - "Sweden"
        - "United Kingdom"
        - "Albania"
        - "Bosnia and Herzegovina"
        - "Macedonia, Republic of"
        - "Montenegro"
        - "Norway"
        - "Serbia"
        - "Switzerland"
    bounds:
        x_min: -15.8
        x_max: 37
        y_min: 30
        y_max: 75
shapes: # This config must be consistent with data from https://doi.org/10.5281/zenodo.3244985.
    continental:
        Austria: nuts0
        Belgium: nuts0
        Bulgaria: nuts0
        Croatia: nuts0
        Cyprus: nuts0
        Czech Republic: nuts0
        Denmark: nuts0
        Estonia: nuts0
        Finland: nuts0
        France: nuts0
        Germany: nuts0
        Greece: nuts0
        Hungary: nuts0
        Ireland: nuts0
        Italy: nuts0
        Latvia: nuts0
        Lithuania: nuts0
        Luxembourg: nuts0
        Netherlands: nuts0
        Poland: nuts0
        Portugal: nuts0
        Romania: nuts0
        Slovakia: nuts0
        Slovenia: nuts0
        Spain: nuts0
        Sweden: nuts0
        United Kingdom: nuts0
        Albania: gadm0
        Bosnia and Herzegovina: gadm0
        Macedonia, Republic of: gadm0
        Montenegro: gadm0
        Norway: nuts0
        Serbia: gadm0
        Switzerland: nuts0
    national:
        Austria: nuts0
        Belgium: nuts0
        Bulgaria: nuts0
        Croatia: nuts0
        Cyprus: nuts0
        Czech Republic: nuts0
        Denmark: nuts0
        Estonia: nuts0
        Finland: nuts0
        France: nuts0
        Germany: nuts0
        Greece: nuts0
        Hungary: nuts0
        Ireland: nuts0
        Italy: nuts0
        Latvia: nuts0
        Lithuania: nuts0
        Luxembourg: nuts0
        Netherlands: nuts0
        Poland: nuts0
        Portugal: nuts0
        Romania: nuts0
        Slovakia: nuts0
        Slovenia: nuts0
        Spain: nuts0
        Sweden: nuts0
        United Kingdom: nuts0
        Albania: gadm0
        Bosnia and Herzegovina: gadm0
        Macedonia, Republic of: gadm0
        Montenegro: gadm0
        Norway: nuts0
        Serbia: gadm0
        Switzerland: nuts0
    regional:
        # The link between NUTS and administrative units unfortunately is not obvious.
        # It's not documented anywhere -- at least I could not find any information.
        # Hence, I am using GADM here instead.
        # Validation source: https://en.wikipedia.org/wiki/List_of_administrative_divisions_by_country
        Austria: gadm1 # gadm1 and wiki match 9
        Belgium: gadm1 # match 3
        Bulgaria: gadm1 # match 28
        Croatia: gadm1 # match 21
        Cyprus: gadm1 # gadm1: 5 regions; wiki: 6 regions
        Czech Republic: gadm1 # match 14
        Denmark: gadm1 # match 5
        Estonia: gadm1 # gadm1 16 regions; wiki 15 regions
        Finland: gadm1 # gadm1 5 regions; wiki 19 regions
        France: gadm1 # match 13
        Germany: gadm1 # match 16
        Greece: gadm1 # gadm1 8 regions; wiki 13 (14) regions
        Hungary: gadm1 # match 20
        Ireland: gadm1 # match 26
        Italy: gadm1 # match 20
        Latvia: gadm1 # gadm1 5 regions; wiki 119 regions
        Lithuania: gadm1 # match 10
        Luxembourg: gadm2 # match 12
        Netherlands: gadm1 # gadm1 14 regions; wiki 12 regions
        Poland: gadm1 # match 16
        Portugal: gadm1 # match 18
        Romania: gadm1 # match 42
        Slovakia: gadm1 # match 8
        Slovenia: gadm1 # match 12
        Spain: gadm1 # match 17
        Sweden: gadm1 # match 21
        United Kingdom: gadm1 # match 4
        Albania: gadm1 # match 12
        Bosnia and Herzegovina: gadm1 # match 3
        Macedonia, Republic of: nuts3 # match 8 (statistical, non-administrative)
        Montenegro: gadm1 # match 21
        Norway: gadm1 # match 19
        Serbia: gadm1 # gadm1 25 regions; wiki 5 regions
        Switzerland: gadm1 # match 26<|MERGE_RESOLUTION|>--- conflicted
+++ resolved
@@ -53,16 +53,13 @@
         potential-year: "2020"
         cost-year: "2030"
     biofuel-efficiency: 0.45
-<<<<<<< HEAD
     wind-and-solar-potential-scenario: technical-potential
-=======
     entsoe-tyndp:
         scenario: National Trends
         grid: Reference
         projection-year: 2040
         ntc_limit: max
         energy_cap_limit: equals
->>>>>>> 2d08de7c
 quality-control:
     load:
         outlier-data-thresholds:
