$schema: http://json-schema.org/draft-07/schema#
description: Below you can find a complete enumeration of all configuration parameters of Euro-Calliope's workflow including short descriptions and datatypes. To learn where to find default values and how to change the parameter values for your model builds, head over to the Customisation section of the workflow documentation.
properties:
    email:
        type: string
        description: Email address to notify of build successes or fails.
        format: email
        pattern: ^\S+@\S+\.\S+$
    data-sources:
        type: object
        description: Paths and URLs to datasets.
        properties:
            biofuel-potentials:
                type: string
                pattern: .*{feedstock}.*\.csv$
                description: Path to local biofuel potentials. Must contain {feedstock} placeholder.
            biofuel-costs:
                type: string
                pattern: .*{feedstock}.*\.csv$
                description: Path to local cost data. Must contain {feedstock} placeholder.
            eez:
                type: string
                description: Path to local geospatial Exclusive Economic Zones data.
            irena-generation:
                type: string
                pattern: .*\.csv$
                description: Path to local hydro generation data from IRENA.
            national-phs-storage-capacities:
                type: string
                pattern: .*\.csv$
                description: Path to local storage capacities data (in GWh).
            capacity-factors:
                type: string
                pattern: ^(https?|http?):\/\/.+{filename}.*
                description: Web address of the capacity factor timeseries. Must contain {filename} placeholder.
            gadm:
                type: string
                pattern: ^(https?|http?):\/\/.+{country_code}.*
                description: Web address of geospatial GADM data. Must contain {country_code} placeholder.
            hydro-basins:
                type: string
                pattern: ^(https?|http?):\/\/.+
                description: Web address of geospatial basins data.
            hydro-stations:
                type: string
                pattern: ^(https?|http?):\/\/.+
                description: Web address of database of hydro stations.
            load:
                type: string
                pattern: ^(https?|http?):\/\/.+
                description: Web address of load data.
            nuts:
                type: string
                pattern: ^(https?|http?):\/\/.+
                description: Web address of geospatial NUTS data.
            potentials:
                type: string
                pattern: ^(https?|http?):\/\/.+
                description: Web address of potentials of solar and wind.
            data-repository:
                type: string
                pattern: ^(https?|http?):\/\/.+{dataset}.*
                description: Web address of proprietry datasets that have been pre-processed for specific use in Euro-Calliope.
    root-directory:
        type: string
        description: Path to the root directory of euro-calliope containing scripts and template folders.
    cluster-sync:
        type: object
        description: Configuration for the "work local, build on remote" workflow.
        properties:
            url:
                type: string
                description: URL of the cluster.
            send-ignore:
                type: string
                description: Path to local file defining files and folders to ignore when sending to cluster (relative to workdir).
            receive-ignore:
                type: string
                description: Path to local file defining files and folders to ignore when receiving from cluster (relative to workdir).
            cluster-base-dir:
                type: string
                description: Path on cluster into which files are sent from local machine (must exist).
            local-results-dir:
                type: string
                description: Path to local folder into which results from cluster are downloaded (relative to workdir).
    scaling-factors:
        type: object
        description: Factors to scale the optimisation problem to decrease its numerical range.
        properties:
            power:
                type: number
                description: "Applied to all quantities of energy and power (base: MW(h))."
            area:
                type: number
                description: "Applied to all quantities of area (base: km²)."
            monetary:
                type: number
                description: "Applied to all quantities of monetary cost (base: EUR)."
    parameters:
        type: object
        description: Parameter values of the models.
        properties:
            maximum-installable-power-density:
                type: object
                description: Installable capacity density in MW/km² (not annual energy yield).
                properties:
                    pv-on-tilted-roofs:
                        type: number
                        minimum: 0
                        description: (MW/km²)
                    pv-on-flat-areas:
                        type: number
                        minimum: 0
                        description: (MW/km²)
                    onshore-wind:
                        type: number
                        minimum: 0
                        description: (MW/km²)
                    offshore-wind:
                        type: number
                        minimum: 0
                        description: (MW/km²)
            roof-share:
                type: object
                description: Share of roofs by orientation (should add up to 1)
                properties:
                    E:
                        type: number
                        description: East-facing roofs
                        minimum: 0
                        maximum: 1
                    N:
                        type: number
                        description: North-facing roofs
                        minimum: 0
                        maximum: 1
                    S:
                        type: number
                        description: South-facing roofs
                        minimum: 0
                        maximum: 1
                    W:
                        type: number
                        description: West-facing roofs
                        minimum: 0
                        maximum: 1
                    flat:
                        type: number
                        description: Flat roofs
                        minimum: 0
                        maximum: 1
            jrc-biofuel:
                type: object
                description: Bioenergy potential under different scenarios, to select specific data from [@RuizCastello:2015]
                properties:
                    scenario:
                        type: string
                        description: Scenario for biofuel potential estimate
                        enum: [low, medium, high]
                    potential-year:
                        type: string
                        description: Year for biomass potential estimate
                        enum: ["2010", "2020", "2030", "2040", "2050"]
                    cost-year:
                        type: string
                        description: Year for biomass cost estimate
                        enum: ["2010", "2030", "2050"]
            biofuel-efficiency:
                type: number
                description: Combustion efficiency of the `biofuel` technology.
                minimum: 0
                maximum: 1
            wind-and-solar-potential-scenario:
                type: string
                description: Scenario defining the amount of surfaces eligible for solar and wind power from [@Trondle:2019].
                enum: ["technical-potential", "technical-social-potential"]
            entsoe-tyndp:
                type: object
                description: Parameters to define scenario choice for data accessed from the ENTSO-E ten-year network development plan 2020. For more information, see https://2020.entsos-tyndp-scenarios.eu/
                properties:
                    scenario:
                        type: string
                        description: High-level ENTSO-E TYNDP scenario.
                        enum: [National Trends, Global Ambition, Distributed Energy]
                    grid:
                        type: string
                        description: High-level ENTSO-E TYNDP grid scenario.
                        enum: [Reference, Expanded]
                    projection-year:
                        type: integer
                        description: ENTSO-E TYNDP model year.
                        enum: [2025, 2030, 2040]
                    ntc_limit:
                        type: string
                        description: Limit on net-transfer capacity (NTC) between two regions to take as the value for that inter-regional exchange. Some NTCs are different depending on the direction of the link, but we are not capturing that in the technology definition.
                        enum: [min, max]
                    energy_cap_limit:
                        type: string
                        description: How to use ENTSO-E-based NTCs to constrain link energy capacity in the Calliope model.
                        enum: [min, equals, max]
    scope:
        type: object
        description: The spatial scope of the models.
        properties:
            countries:
                type: array
                description: Countries covered by the models.
                items:
                    type: string
                    enum:
                        - "Austria"
                        - "Belgium"
                        - "Bulgaria"
                        - "Croatia"
                        - "Cyprus"
                        - "Czech Republic"
                        - "Denmark"
                        - "Estonia"
                        - "Finland"
                        - "France"
                        - "Germany"
                        - "Greece"
                        - "Hungary"
                        - "Ireland"
                        - "Italy"
                        - "Latvia"
                        - "Lithuania"
                        - "Luxembourg"
                        - "Netherlands"
                        - "Poland"
                        - "Portugal"
                        - "Romania"
                        - "Slovakia"
                        - "Slovenia"
                        - "Spain"
                        - "Sweden"
                        - "United Kingdom"
                        - "Albania"
                        - "Bosnia and Herzegovina"
                        - "Macedonia, Republic of"
                        - "Montenegro"
                        - "Norway"
                        - "Serbia"
                        - "Switzerland"
            bounds:
                type: object
                description: Spatial extent.
                properties:
                    x_min:
                        type: number
                        description: Minimum longitude, in degrees east
                        minimum: -180
                        maximum: 180
                    x_max:
                        type: number
                        description: Maximum longitude, in degrees east
                        minimum: -180
                        maximum: 180
                    y_min:
                        type: number
                        description: Minimum Latitude, in degrees north
                        minimum: -90
                        maximum: 90
                    y_max:
                        type: number
                        description: Maximum Latitude, in degrees north
                        minimum: -90
                        maximum: 90
    quality-control:
        type: object
        description: Parameters controlling the data preprocessing steps.
        properties:
            hydro:
                type: object
                description: Parameters for the preprocessing of hydro data.
                properties:
                    scale-phs-according-to-geth-et-al:
                        type: boolean
                        description: Whether or not to use pumped hydro capacities derived from Geth et al. (2015) to scale pumped hydro capacities givven by the JRC hydro database.
                    station-nearest-basin-max-km:
                        type: number
                        minimum: 0
                        description: Move stations outside of hydrobasins into closest basin by max this amount (fails otherwise).
            load:
                type: object
                description: >-
                    Data quality enforcing methods for open-power-system-data.org-derived national load data. These cover, in order:
                    1. remove outlier data hours, based on full dataset;
                    2. select only data for year of interest;
                    3. interpolate empty data when the data gap is small;
                    4. fill larger data gaps with data from nearby years;
                    5. if 29th of February is empty and couldn't previously be filled, use data from the 28th of February;
                    6. select most complete dataset for each country from list of data sources, based on a priority order.
                    This process will fail if the 'most complete dataset' for any country has any remaining gaps.
                properties:
                    outlier-data-thresholds:
                        type: object
                        properties:
                            relative-to-mean-min:
                                type: number
                                description: Lower bound cut-off value for any hourly data relative to the annual mean load of a country. Any values below this lower bound will be replaced by interpolated values.
                            relative-to-mean-max:
                                type: number
                                description: Upper bound cut-off value for any hourly data relative to the annual mean load of a country. Any values above this upper bound will be replaced by interpolated values.
                    max-interpolate-timesteps:
                        type: integer
                        description: Maximum number of timesteps over which missing load data can be interpolated/extrapolated (refers to hours for the default load data). This value applies in both directions of an interpolation/extrapolation, so if it has a value of 2, the maximum interpolation is 4 and extrapolation (at either end of the timeseries) is 2. Even if the data gap > `max-interpolate-timesteps`, the gap will be filled up to the limit defined here.
                    acceptable-year-diff-for-gap-filling:
                        type: integer
                        description: When filling data gaps in electricity load data, this specifies the absolute number of years from the current year that the model can use data for filling. A value of zero effectively removes this gap filling method.
                    fill-29th-feb-from-28th:
                        type: boolean
                        description: Whether or not to gap-fill empty 29th of February data for leap years with data from the day before. If false, and no other leaps years are in the range of `acceptable-year-diff-for-gap-filling` and `max-interpolate-timesteps` < 12, the workflow will fail due to a data gap on this day.
                    data-source-priority-order:
                        type: array
                        uniqueItems: true
                        minItems: 1
                        description: Order in which to prioritise available electricity load data from open-power-system-data.org. The first source in the list will be used to initialise the data; the remaining data sources in the list will be use to gap fill in order from first to last.
                        items:
                            type: string
                            enum:
                                - actual_entsoe_power_statistics
                                - actual_entsoe_transparency
                                - actual_tso
                                - actual_net_consumption_tso
                                - actual_gross_generation_tso
                                - forecast_entsoe_transparency
                                - forecast_tso
    capacity_factors:
        type: object
        description: Parameters related to average or time-dependent capacity factors of renewables.
        properties:
            min:
                type: number
                description: Set smaller values in time series to 0; this helps numerics in the LP.
            max:
                type: number
                description: Cap larger values in time series; this helps numerics in the LP (hydro reservoir can have > 1).
            average:
                type: object
                description: Average estimation used to transform annual fixed to variable costs.
                properties:
                    pv:
                        type: number
                        description: Average annual PV capacity factor
                    onshore:
                        type: number
                        description: Average annual onshore wind capacity factor
                    offshore:
                        type: number
                        description: Average annual offshore wind capacity factor
                    ror:
                        type: number
                        description: Average annual run-of-river hydro capacity factor
            trim-ninja-timeseries:
                type: boolean
<<<<<<< HEAD
                description: If true, trims renewables.ninja timeseries to the year in question
    start_year:
=======
                description: If true, trims renewables.ninja time series to the year in question
    year:
>>>>>>> 2254d133
        type: integer
        description: First model year, which will be used as the lower bound to subset data during processing
    end_year:
        type: integer
        description: Final model year, which will be used as the upper bound to subset data during processing. Set to the same as `start_year` to limit processing to only one year
    crs:
        type: string
        pattern: ^EPSG:\d+$
        description: Coordinate reference system to which all geographic data will be conformed
    sea-connections:
        type: object
        propertyNames: {"$ref": "#/properties/shapes/propertyNames"}
        additionalProperties: false
        patternProperties:
            ^[a-zA-Z]+.*$:
                type: array
                description: Sea connections between regions at each resolution, based on e.g. https://www.entsoe.eu/data/map/
                items:
                    type: array
                    minItems: 2
                    maxItems: 2
                    uniqueItems: true
                    description: Region code either side of a sea connection
                    items:
                        type: string
                        description: Region code
    shapes:
        description: Source for geospatial shapes of all locations. The config must be consistent with data from https://doi.org/10.5281/zenodo.3244985.
        type: object
        propertyNames:
            enum: [continental, national, regional]
        additionalProperties: false
        patternProperties:
            ^[a-zA-Z]+.*$:
                type: object
                propertyNames: {"$ref": "#/properties/scope/properties/countries/items"}
                additionalProperties: false
                patternProperties:
                    ^[a-zA-Z]+.*$:
                        type: string<|MERGE_RESOLUTION|>--- conflicted
+++ resolved
@@ -354,13 +354,8 @@
                         description: Average annual run-of-river hydro capacity factor
             trim-ninja-timeseries:
                 type: boolean
-<<<<<<< HEAD
-                description: If true, trims renewables.ninja timeseries to the year in question
+                description: If true, trims renewables.ninja time series to the year in question
     start_year:
-=======
-                description: If true, trims renewables.ninja time series to the year in question
-    year:
->>>>>>> 2254d133
         type: integer
         description: First model year, which will be used as the lower bound to subset data during processing
     end_year:
