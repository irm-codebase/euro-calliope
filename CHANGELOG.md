--- conflicted
+++ resolved
@@ -4,21 +4,9 @@
 
 ### Added (models)
 
-<<<<<<< HEAD
-* **ADD** "other" industry energy demand processing. NOT CONNECTED TO THE MAIN WORKFLOW (#309).
-
-### Added (models)
-
-* **ADD** chemicals industry energy demand processing. NOT CONNECTED TO THE MAIN WORKFLOW. Industry sectors pending: "other".
-
-### Added (models)
-
-* **ADD** industry module and steel industry energy demand processing. NOT CONNECTED TO THE MAIN WORKFLOW. Industry sectors pending: chemical, "other" (#308, #310).
-=======
-* **ADD** industry module and steel industry energy demand processing. NOT CONNECTED TO THE MAIN WORKFLOW. Industry sectors pending: chemical, "other". (Fixes #308, #310, #347, #345 and #346)
+* **ADD** industry module and steel industry energy demand processing. NOT CONNECTED TO THE MAIN WORKFLOW. Industry sectors pending: chemical. (Fixes #308, #309, #310, #347, #345 and #346)
 
 * **ADD** Spatial resolution that aligns with the regions defined by the [e-Highway 2050 project](https://cordis.europa.eu/project/id/308908/reporting) (`ehighways`) (#370).
->>>>>>> d1896829
 
 * **ADD** fully-electrified heat demand (#284).
 
