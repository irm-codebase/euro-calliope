--- conflicted
+++ resolved
@@ -4,32 +4,15 @@
 
 ### Added (models)
 
-<<<<<<< HEAD
-..
+* **ADD** top level model configuration file `scenarios.yaml` which can act as the focal point to consolidate all available overrides in the model (#209).
+* **ADD** nuclear power plant technology with capacity limits. Capacity limits can be equals to today or be bound by a minimum and maximum capacity to represent an available range in future. In either case, capacities are allocated at a subnational resolution based on linear scaling from current capacity geolocations, using the JRC power plant database (#78).
 
 ### Added (workflow)
 
 * **ADD** a default Snakemake profile to run on local machines in addition to the existing profile for Euler (#211).
 * **ADD** configuration option to build model timeseries data over multiple years, using `first-year` and `final-year` temporal scopes. Available years are 2010-2016 at time of implementing functionality (#152).
+* **ADD** nuclear technology capacity allocation workflow which uses the configuration parameter `nuclear-capacity-scenario` to select whether today's capacities define limits in the model definition ("current") or whether ranges set bounds on future capacity (by linking to a configuration CSV file) (#78).
 
-### Updated (models)
-
-..
-
-### Updated (workflow)
-
-* **UPDATE** the declaration of required cluster resources. Moving away from a mechanism that is deprecated in Snakemake (#211).
-
-### Fixed (models)
-
-=======
-* **ADD** top level model configuration file `scenarios.yaml` which can act as the focal point to consolidate all available overrides in the model (#209).
-* **ADD** nuclear power plant technology with capacity limits. Capacity limits can be equals to today or be bound by a minimum and maximum capacity to represent an available range in future. In either case, capacities are allocated at a subnational resolution based on linear scaling from current capacity geolocations, using the JRC power plant database (#78).
-
-### Added (workflow)
-
-* **ADD** configuration option to build model timeseries data over multiple years, using `first-year` and `final-year` temporal scopes. Available years are 2010-2016 at time of implementing functionality (#152).
-* **ADD** nuclear technology capacity allocation workflow which uses the configuration parameter `nuclear-capacity-scenario` to select whether today's capacities define limits in the model definition ("current") or whether ranges set bounds on future capacity (by linking to a configuration CSV file) (#78).
 ### Updated (models)
 
 * **UPDATED** Final model configuration and data files structure (#145) to:
@@ -46,6 +29,7 @@
     * YAML templates restructured to match structure of final model (see `Updated (models) above`);
 
 * **UPDATE** cluster sync infrastructure to retain file permission defaults on the cluster. This change improves team collaboration, as default group settings will apply to the files on the cluster (#214).
+* **UPDATE** the declaration of required cluster resources. Moving away from a mechanism that is deprecated in Snakemake (#211).
 
 ### Fixed (models)
 
@@ -54,7 +38,6 @@
 ### Fixed (documentation)
 
 * **FIX** links in the documention to always point to the most recent version of the pre-builts (#218).
->>>>>>> 15007645
 
 ## 1.1.0 (2021-12-22)
 
