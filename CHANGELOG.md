# Release Notes

## 1.1 (unpublished)

* **ADD** documentation to ReadTheDocs (#114) and extend it massively:
    * **ADD** an entire section for each use case: the pre-built models and the workflow (#154).
    * **ADD** a troubleshooting section (#159).
    * **ADD** templates to our issue tracker (#156).
    * **ADD** a visualisation of directed acyclic graph spanned by all workflow rules (#108).
    * **ADD** a complete enumeration of the configuration parameters of the workflow (#68).
<<<<<<< HEAD
    * **ADD** a developer documentation that aids contributions (#109).
=======
    * **ADD** a visualisation of administrative units on all three spatial resolutions (#165).
>>>>>>> cf23eeb6
* **ADD** Link YAML file defining national net-transfer capacities from ENTSO-E TYNDP 2020 scenarios (#61).
* **ADD** automatic download of EEZ (#99).
* **ADD** Danish Energy Agency and Schroeder et al (2013) cost data as well as no hydro fixed costs as optional overrides (#18, #129).
* **ADD** override to constrain energy to power ratios of battery and hydrogen storage (#130).
* **ADD** ability to move working directory (#45).
* **ADD** schema that automatically validates configuration files (#45).
* **ADD** automatic download of hydro basins data (#34).
* **ADD** minimal configuration to be able to test the entire workflow more quickly (#60).
* **ADD** installation of `curl` and `unzip` from conda-forge, to increase portability (#59).
* **ADD** sync infrastructure to easily send and receive files to and from a cluster (#74).
* **ADD** parameter `station-nearest-basin-max-km` controlling the mapping of hydro power stations to basins (#138).
* **ADD** optional email notifications whenever builds fail or succeed (#92).
* **ADD** option to shed load at all locations (#131).
* **ADD** option to choose solar and wind potential scenario, limiting the amount of eligible surfaces (#153).

* **UPDATE** Workflow build metadata is built as part of the rule `all` instead of the rule `model` (#126).
* **UPDATE** Calliope version from 0.6.5 to [0.6.7](https://calliope.readthedocs.io/en/v0.6.7/history.html#id1) (#73).
* **UPDATE** EEZ updated from v10 to v11 (difference in offshore area is < 1% for all relevant countries) (#99).
* **UPDATE** ENTSO-E national electricity load data gap filling methods (priority order, interpolation distance, outlier handling, 29th Feb handling) included in config (#42, #91).
* **UPDATE** IRENA hydro generation data from 2018 to 2020 (#40).
* **UPDATE** Make scaling pumped hydro capacity according to Geth et al. (2015) optional with a boolean config parameter `scale-phs-according-to-geth-et-al` which defaults to False (no scaling) (#49).
* **UPDATE** JRC hydro database v4 -> v9 (#48, #57). This entails one patch being removed:
    1. Romanian PHS data is no longer manually added from Geth et al. (2015).
* **UPDATE** Improve gap-filling method for national electricity load data (#3).
* **UPDATE** dependencies (#44, #73, #142):
    * Python 3.7 -> 3.8
    * Snakemake 5.8.2 -> 6.1.1 (uses mamba by default)
    * atlite -> 0.2.1
    * geo packages from gdal 2.4 -> 3.2.1
    * Updates to NumPy, Pandas, xarray, pytest, and others

* **FIX** the centroid determination of all locations which had been calculated on an unprojected reference system before and was therefore slightly off (#147).

## 1.0.0 (2020-07-01)

First public release.<|MERGE_RESOLUTION|>--- conflicted
+++ resolved
@@ -8,11 +8,8 @@
     * **ADD** templates to our issue tracker (#156).
     * **ADD** a visualisation of directed acyclic graph spanned by all workflow rules (#108).
     * **ADD** a complete enumeration of the configuration parameters of the workflow (#68).
-<<<<<<< HEAD
     * **ADD** a developer documentation that aids contributions (#109).
-=======
     * **ADD** a visualisation of administrative units on all three spatial resolutions (#165).
->>>>>>> cf23eeb6
 * **ADD** Link YAML file defining national net-transfer capacities from ENTSO-E TYNDP 2020 scenarios (#61).
 * **ADD** automatic download of EEZ (#99).
 * **ADD** Danish Energy Agency and Schroeder et al (2013) cost data as well as no hydro fixed costs as optional overrides (#18, #129).
