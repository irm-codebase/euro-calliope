--- conflicted
+++ resolved
@@ -13,12 +13,9 @@
 * **ADD** configuration option to build model timeseries data over multiple years, using `first-year` and `final-year` temporal scopes. Available years are 2010-2016 at time of implementing functionality (#152).
 * **ADD** nuclear technology capacity allocation workflow which uses the configuration parameter `nuclear-capacity-scenario` to select whether today's capacities define limits in the model definition ("current") or whether ranges set bounds on future capacity (by linking to a configuration CSV file) (#78).
 * **ADD** a Snakemake rule that generates a .csv and .nc file that provide an summary of the potentials (= per-tech constraints) for each technology and location (#250).
-<<<<<<< HEAD
-=======
 * **ADD** ability to run on Apple silicon devices (#263).
     * Updated geo packages from gdal 3.2 -> 3.3.
 * **ADD** re-execution triggers based on config and env changes (#264).
->>>>>>> e0fc14d6
 
 ### Updated (models)
 
