# Release Notes

## 1.2.0 (unpublished)

### Added (models)

* **ADD** fully-electrified heat demand (#284).

* **ADD** fully-electrified road transportation (#270), (#271). A parameter allows to define the share of uncontrolled (timeseries) vs controlled charging (optimised) by the solver (PR #338).

* **ADD** nuclear power plant technology with capacity limits. Capacity limits can be equal to today or be bound by a minimum and maximum capacity to represent an available range in future. In either case, capacities are allocated at a subnational resolution based on linear scaling from current capacity geolocations, using the JRC power plant database (#78).

### Added (workflow)

* **ADD** Module to process JRC-IDEES Excel spreadsheets (#354).
* **ADD** Ruff as our default linter and formatter (#285).
* **ADD** DAG rule that generates a visualisation of Snakemake's directed acyclic graph (#208).
* **ADD** IPython debugger to all conda environments to ease debugging (#254).
* **ADD** a default Snakemake profile to run on local machines in addition to the existing profile for Euler (#211).
* **ADD** a Snakemake profile to run using conda instead of mamba (#211).
* **ADD** configuration option to build model timeseries data over multiple years, using `first-year` and `final-year` temporal scopes. Available years are 2010-2016 at time of implementing functionality (#152).
* **ADD** nuclear technology capacity allocation workflow which uses the configuration parameter `nuclear-capacity-scenario` to select whether today's capacities define limits in the model definition ("current") or whether ranges set bounds on future capacity (by linking to a configuration CSV file) (#78).
* **ADD** a Snakemake rule that generates a .csv and .nc file that provide an summary of the potentials (= per-tech constraints) for each technology and location (#250).
* **ADD** ability to run on Apple silicon devices (#263).
    * Updated geo packages from gdal 3.2 -> 3.3.
* **ADD** re-execution triggers based on config and env changes (#264).

### Updated (models)

* **UPDATED** Final model configuration and data files structure (#145) to:
    * make each spatial resolution model self-contained (i.e., no shared files between resolutions);
    * split technology definitions into self-explanatory files and into subdirectories named after Calliope abstract technology groups (e.g., `supply/wind-offshore.yaml` for offshore wind supply technology). This enables technologies to be added to or removed from the model by simply changing the model configuration file import list.;
    * keep technology definitions and their allocations to locations in the model in the same file; and
    * separate tech config YAML files from data CSV files. The former are found in the `techs` subdirectory, while the latter are in `timeseries`.
* **UPDATE** to most recent JRC Hydro-Power database v10 (#248).
* **UPDATE** Calliope version from 0.6.7 to [0.6.10](https://calliope.readthedocs.io/en/v0.6.10/history.html#id1) (#263).

### Updated (workflow)

* **UPDATED** YAML templates and parametrisation restructured:
    * Parametrisation moved to eurocalliopelib.
    * Rules to parametrise split into smaller technology-specific rules, to ensure inputs are directly relevant to the files being parametrised.
    * YAML templates restructured to match structure of final model (see `Updated (models) above`);

* **UPDATE** cluster sync infrastructure to retain file permission defaults on the cluster. This change improves team collaboration, as default group settings will apply to the files on the cluster (#214).
* **UPDATE** the declaration of required cluster resources. Moving away from a mechanism that is deprecated in Snakemake (#211).
* **UPDATE** default Snakemake profile to be activated automatically, for convenience (#264, #268).
* **UPDATE** default conda prefix directory including consistent handling of the path to eurocalliopelib (#264, #331).
<<<<<<< HEAD
* **UPDATE** snakemake to v8.10.7 (#330)
    * Ensures that conda environment builds ignore default package specifications (#289).
    * Fixes localrules through integration of new `localrule` directive (#368).
=======
* **UPDATE** snakemake to v8.10.7 (#330), which ensures that conda environment builds ignore default package specifications (#289).
>>>>>>> 82dccb55

### Fixed (models)

* **FIX** spatial proxy of `landscape-care-residues` biofuel in the default configuration. National potentials were spatially allocated to sub-national regions based on `population` rather than `forest` land use. As the potential of `landscape-care-residues` is low, this change has only a minor impact on the model. Continentally, only 3.5% of the total biofuel potential is of this type. Nationally, only three countries have a share of slightly above 10%: Bosnia and Herzegovina, Albania, and Norway. National potentials are unaffected by this change.

### Fixed (documentation)

* **FIX** links in the documention to always point to the most recent version of the pre-builts (#218).

### Fixed (workflow)

* **FIX** fixed optimisation tolerance of hydro power plants from xtol to xatol (#266).
* **FIX** source of Exclusive Economic Zones (EEZ) to use a cache on [zenodo](https://sandbox.zenodo.org/records/45135) so that we can keep using v11 (#332).  FIXME: update to actual zenodo record before next Euro-Calliope release.
* **FIX** fixed rule `download_basins_database`, which previously failed on some linux and mac machines, by requiring a more recent curl in the environment `envs/shell.yaml` (#267).
* **FIX** pin `h5py`, `hdf5` and `libnetcdf` in all environments which rely on `xarray`, to prevent issues on linux-x86 (#357).

## 1.1.0 (2021-12-22)

This version is a minor update to v1.0. It comes with updated input data, updated dependencies, several convenience features, several optional overrides, and with massively extended documentation. You should not expect model results to deviate much from v1.0.

In the following, we split additions, fixes, and updates between those which affect the data and configuration in the final _models_, and those which affect the _workflow_ creating the models. If you are a user of the pre-built models, you only need to care about the former. If you build models yourself, you likely care about all changes.

### Added (models)

* **ADD** documentation to ReadTheDocs (#114) and extend it massively:
    * **ADD** an entire section for each use case: the pre-built models and the workflow (#154).
    * **ADD** a troubleshooting section (#159).
    * **ADD** templates to our issue tracker (#156).
    * **ADD** a visualisation of directed acyclic graph spanned by all workflow rules (#108).
    * **ADD** a complete enumeration of the configuration parameters of the workflow (#68).
    * **ADD** a developer documentation that aids contributions (#109).
    * **ADD** a visualisation of administrative units on all three spatial resolutions (#165).
* **ADD** national net-transfer capacities from ENTSO-E TYNDP 2020 scenarios as optional override (#61).
* **ADD** Danish Energy Agency and Schroeder et al (2013) cost data as well as no hydro fixed costs as optional overrides (#18, #129).
* **ADD** override to constrain energy to power ratios of battery and hydrogen storage (#130).
* **ADD** option to shed load at all locations (#131).

### Added (workflow)

* **ADD** automatic downloads of the following datasources:
    * EEZ (#99),
    * hydro basins data (#34),
    * biofuels potential and cost data (#194).
* **ADD** ability to move working directory (#45).
* **ADD** schema that automatically validates configuration files (#45).
* **ADD** minimal configuration to be able to test the entire workflow more quickly (#60).
* **ADD** installation of `curl` and `unzip` from conda-forge, to increase portability (#59, #267).
* **ADD** sync infrastructure to easily send and receive files to and from a cluster (#74).
* **ADD** parameter `station-nearest-basin-max-km` controlling the mapping of hydro power stations to basins (#138).
* **ADD** optional email notifications whenever builds fail or succeed (#92).
* **ADD** option to choose solar and wind potential scenario, limiting the amount of eligible surfaces (#153).

### Updated (models)

* **UPDATE** Calliope version from 0.6.5 to [0.6.7](https://calliope.readthedocs.io/en/v0.6.7/history.html#id1) (#73).
* **UPDATE** EEZ updated from v10 to v11 (difference in offshore area is < 1% for all relevant countries) (#99).
* **UPDATE** IRENA hydro generation data from 2018 to 2020 (#40).
* **UPDATE** JRC hydro database v4 -> v9 (#48, #57). This entails one patch being removed:
    1. Romanian PHS data is no longer manually added from Geth et al. (2015).
* **UPDATE** By default, pumped hydro capacity is based on JRC hydro database only, not according to Geth et al. (2015) (#49).
* **UPDATE** JRC biofuel potentials data source from @RuizCastello:2015 to ENSPRESO (@Ruiz:2019) (#194). This changes the potentials of the continent (0.1% less), Montenegro (93% less), North Macedonia (44% less), the UK (6% more), and the Netherlands (1% less).
* **UPDATE** Improve gap-filling method for national electricity load data (#3).

### Updated (workflow)

* **UPDATE** Workflow build metadata is built as part of the rule `all` instead of the rule `model` (#126).
* **UPDATE** ENTSO-E national electricity load data gap filling methods (priority order, interpolation distance, outlier handling, 29th Feb handling) included in config (#42, #91).
* **UPDATE** location of non-automatically derivable datasets: they are not included in the workflow repository anymore, but instead published separately on Zenodo (#201).
* **UPDATE** Make scaling pumped hydro capacity according to Geth et al. (2015) optional with a boolean config parameter `scale-phs-according-to-geth-et-al` which defaults to False (no scaling) (#49).
* **UPDATE** dependencies (#44, #73, #142):
    * Python 3.7 -> 3.8
    * Snakemake 5.8.2 -> 6.1.1 (uses mamba by default)
    * atlite -> 0.2.1
    * geo packages from gdal 2.4 -> 3.2.1
    * Updates to NumPy, Pandas, xarray, pytest, and others

### Fixed (models)

* **FIX** variable cost of biofuels. This reduces variable cost of biofuels from 64.83 to 44.14 €/MWh_el (32%) using the default settings.
    * Fix cost of municipal waste (#193).
    * Fix alignment of cost and potential years for biofuels (#195).
* **FIX** the centroid determination of all locations which had been calculated on an unprojected reference system before and was therefore slightly off (#147).

## 1.0.0 (2020-07-01)

First public release.<|MERGE_RESOLUTION|>--- conflicted
+++ resolved
@@ -46,13 +46,9 @@
 * **UPDATE** the declaration of required cluster resources. Moving away from a mechanism that is deprecated in Snakemake (#211).
 * **UPDATE** default Snakemake profile to be activated automatically, for convenience (#264, #268).
 * **UPDATE** default conda prefix directory including consistent handling of the path to eurocalliopelib (#264, #331).
-<<<<<<< HEAD
-* **UPDATE** snakemake to v8.10.7 (#330)
+* **UPDATE** Snakemake to v8.10.7 (#330)
     * Ensures that conda environment builds ignore default package specifications (#289).
     * Fixes localrules through integration of new `localrule` directive (#368).
-=======
-* **UPDATE** snakemake to v8.10.7 (#330), which ensures that conda environment builds ignore default package specifications (#289).
->>>>>>> 82dccb55
 
 ### Fixed (models)
 
