--- conflicted
+++ resolved
@@ -1,15 +1,8 @@
 # Release Notes
 
-<<<<<<< HEAD
-## 1.2 (unpublished)
+## 1.2.0 (unpublished)
 
 * **ADD** configuration option to build model timeseries data over multiple years, using `first-year` and `final-year` temporal scopes. Available years are 2010-2016 at time of implementing functionality.
-
-## 1.1 (unpublished)
-=======
-## 1.2.0 (unpublished)
-
-..
 
 ## 1.1.0 (2021-12-22)
 
@@ -18,7 +11,6 @@
 In the following, we split additions, fixes, and updates between those which affect the data and configuration in the final _models_, and those which affect the _workflow_ creating the models. If you are a user of the pre-built models, you only need to care about the former. If you build models yourself, you likely care about all changes.
 
 ### Added (models)
->>>>>>> f4124595
 
 * **ADD** documentation to ReadTheDocs (#114) and extend it massively:
     * **ADD** an entire section for each use case: the pre-built models and the workflow (#154).
