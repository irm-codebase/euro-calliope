# Release Notes

## 1.2.0 (unpublished)

### Added (models)

* **ADD** Spatial resolution that aligns with the regions defined by the [e-Highway 2050 project](https://cordis.europa.eu/project/id/308908/reporting) (`ehighways`) (#370).

* **ADD** fully-electrified heat demand (#284).

* **ADD** fully-electrified road transportation (#270), (#271). A parameter allows to define the share of uncontrolled (timeseries) vs controlled charging (optimised) by the solver (PR #338).

* **ADD** nuclear power plant technology with capacity limits. Capacity limits can be equal to today or be bound by a minimum and maximum capacity to represent an available range in future. In either case, capacities are allocated at a subnational resolution based on linear scaling from current capacity geolocations, using the JRC power plant database (#78).

### Added (workflow)

* **ADD** Module to process JRC-IDEES Excel spreadsheets (#354).
* **ADD** Ruff as our default linter and formatter (#285).
* **ADD** DAG rule that generates a visualisation of Snakemake's directed acyclic graph (#208).
* **ADD** IPython debugger to all conda environments to ease debugging (#254).
* **ADD** Snakemake profiles in addition to existing profile for Euler:
    * default Snakemake workflow profile to run on local machines (#211, #268, #377)
    * a conda profile for using conda instead of mamba (#211, #268, #377).
* **ADD** configuration option to build model timeseries data over multiple years, using `first-year` and `final-year` temporal scopes. Available years are 2010-2016 at time of implementing functionality (#152).
* **ADD** nuclear technology capacity allocation workflow which uses the configuration parameter `nuclear-capacity-scenario` to select whether today's capacities define limits in the model definition ("current") or whether ranges set bounds on future capacity (by linking to a configuration CSV file) (#78).
* **ADD** a Snakemake rule that generates a .csv and .nc file that provide an summary of the potentials (= per-tech constraints) for each technology and location (#250).
* **ADD** ability to run on Apple silicon devices (#263).
    * Updated geo packages from gdal 3.2 -> 3.3.
* **ADD** re-execution triggers based on config and env changes (#264).
* **ADD** continuous integration test of all conda environments on both ARM macOS and Linux (#369).

### Updated (models)

* **UPDATED** Final model configuration and data files structure (#145) to:
    * make each spatial resolution model self-contained (i.e., no shared files between resolutions);
    * split technology definitions into self-explanatory files and into subdirectories named after Calliope abstract technology groups (e.g., `supply/wind-offshore.yaml` for offshore wind supply technology). This enables technologies to be added to or removed from the model by simply changing the model configuration file import list.;
    * keep technology definitions and their allocations to locations in the model in the same file; and
    * separate tech config YAML files from data CSV files. The former are found in the `techs` subdirectory, while the latter are in `timeseries`.
* **UPDATE** to most recent JRC Hydro-Power database v10 (#248).
* **UPDATE** Calliope version from 0.6.7 to [0.6.10](https://calliope.readthedocs.io/en/v0.6.10/history.html#id1) (#263).

### Updated (workflow)

<<<<<<< HEAD
* **UPDATE** environments to fix issues on Linux and Macos-arm64 (#357, #369):
    * libnetcdf=4.8.1
    * netCDF4=1.6.2
    * hdf5=1.12.2
* **UPDATE** geo, hydro, and test-eurocalliope environments to handle libnetcdf=4.8.1 (#369):
    * gdal=3.6.2
    * libgdal=3.6.2
    * fiona=1.9.1
    * rasterio=1.3.6
    * geopandas=0.13.2
    * shapely=1.8.5
* **UPDATE** YAML templates and parametrisation restructured:
=======
* **UPDATED** to new Zenodo source of land-use potentials, to include potentials at the [e-Highway 2050 project](https://cordis.europa.eu/project/id/308908/reporting) resolution (`ehighways`) (#370).
* **UPDATED** structure of YAML templates and parametrisation:
>>>>>>> 99eb4cb4
    * Parametrisation moved to eurocalliopelib.
    * Rules to parametrise split into smaller technology-specific rules, to ensure inputs are directly relevant to the files being parametrised.
    * YAML templates restructured to match structure of final model (see `Updated (models) above`);
* **UPDATE** cluster sync infrastructure to retain file permission defaults on the cluster. This change improves team collaboration, as default group settings will apply to the files on the cluster (#214).
* **UPDATE** the declaration of required cluster resources. Moving away from a mechanism that is deprecated in Snakemake (#211).
* **UPDATE** default Snakemake profile to be activated automatically, for convenience (#264, #268).
* **UPDATE** default conda prefix directory including consistent handling of the path to eurocalliopelib (#264, #331).
* **UPDATE** Snakemake to v8.10.7 (#330)
    * Ensures that conda environment builds ignore default package specifications (#289).
    * Fixes localrules through integration of new `localrule` directive (#368).
* **UPDATE** source of fraction of shared coast for offshore wind capacity factor distribution from a fixed shape download to an internal rule which can handle ad hoc shapes (partial #238).
<<<<<<< HEAD
* **UPDATE** dropped support for Intel macOS. The workflow may still run on Intel macOS, but we do not actively maintain support (#369).
=======
* **UPDATE** link to GADM data following changes upstream (#376).
>>>>>>> 99eb4cb4

### Fixed (models)

* **FIX** spatial proxy of `landscape-care-residues` biofuel in the default configuration. National potentials were spatially allocated to sub-national regions based on `population` rather than `forest` land use. As the potential of `landscape-care-residues` is low, this change has only a minor impact on the model. Continentally, only 3.5% of the total biofuel potential is of this type. Nationally, only three countries have a share of slightly above 10%: Bosnia and Herzegovina, Albania, and Norway. National potentials are unaffected by this change.

### Fixed (documentation)

* **FIX** links in the documention to always point to the most recent version of the pre-builts (#218).

### Fixed (workflow)

* **FIX** fixed optimisation tolerance of hydro power plants from xtol to xatol (#266).
* **FIX** source of Exclusive Economic Zones (EEZ) to use a cache on [zenodo](https://sandbox.zenodo.org/records/45135) so that we can keep using v11 (#332).  FIXME: update to actual zenodo record before next Euro-Calliope release.
* **FIX** fixed rule `download_basins_database`, which previously failed on some linux and mac machines, by requiring a more recent curl in the environment `envs/shell.yaml` (#267).

## 1.1.0 (2021-12-22)

This version is a minor update to v1.0. It comes with updated input data, updated dependencies, several convenience features, several optional overrides, and with massively extended documentation. You should not expect model results to deviate much from v1.0.

In the following, we split additions, fixes, and updates between those which affect the data and configuration in the final _models_, and those which affect the _workflow_ creating the models. If you are a user of the pre-built models, you only need to care about the former. If you build models yourself, you likely care about all changes.

### Added (models)

* **ADD** documentation to ReadTheDocs (#114) and extend it massively:
    * **ADD** an entire section for each use case: the pre-built models and the workflow (#154).
    * **ADD** a troubleshooting section (#159).
    * **ADD** templates to our issue tracker (#156).
    * **ADD** a visualisation of directed acyclic graph spanned by all workflow rules (#108).
    * **ADD** a complete enumeration of the configuration parameters of the workflow (#68).
    * **ADD** a developer documentation that aids contributions (#109).
    * **ADD** a visualisation of administrative units on all three spatial resolutions (#165).
* **ADD** national net-transfer capacities from ENTSO-E TYNDP 2020 scenarios as optional override (#61).
* **ADD** Danish Energy Agency and Schroeder et al (2013) cost data as well as no hydro fixed costs as optional overrides (#18, #129).
* **ADD** override to constrain energy to power ratios of battery and hydrogen storage (#130).
* **ADD** option to shed load at all locations (#131).

### Added (workflow)

* **ADD** automatic downloads of the following datasources:
    * EEZ (#99),
    * hydro basins data (#34),
    * biofuels potential and cost data (#194).
* **ADD** ability to move working directory (#45).
* **ADD** schema that automatically validates configuration files (#45).
* **ADD** minimal configuration to be able to test the entire workflow more quickly (#60).
* **ADD** installation of `curl` and `unzip` from conda-forge, to increase portability (#59, #267).
* **ADD** sync infrastructure to easily send and receive files to and from a cluster (#74).
* **ADD** parameter `station-nearest-basin-max-km` controlling the mapping of hydro power stations to basins (#138).
* **ADD** optional email notifications whenever builds fail or succeed (#92).
* **ADD** option to choose solar and wind potential scenario, limiting the amount of eligible surfaces (#153).

### Updated (models)

* **UPDATE** Calliope version from 0.6.5 to [0.6.7](https://calliope.readthedocs.io/en/v0.6.7/history.html#id1) (#73).
* **UPDATE** EEZ updated from v10 to v11 (difference in offshore area is < 1% for all relevant countries) (#99).
* **UPDATE** IRENA hydro generation data from 2018 to 2020 (#40).
* **UPDATE** JRC hydro database v4 -> v9 (#48, #57). This entails one patch being removed:
    1. Romanian PHS data is no longer manually added from Geth et al. (2015).
* **UPDATE** By default, pumped hydro capacity is based on JRC hydro database only, not according to Geth et al. (2015) (#49).
* **UPDATE** JRC biofuel potentials data source from @RuizCastello:2015 to ENSPRESO (@Ruiz:2019) (#194). This changes the potentials of the continent (0.1% less), Montenegro (93% less), North Macedonia (44% less), the UK (6% more), and the Netherlands (1% less).
* **UPDATE** Improve gap-filling method for national electricity load data (#3).

### Updated (workflow)

* **UPDATE** Workflow build metadata is built as part of the rule `all` instead of the rule `model` (#126).
* **UPDATE** ENTSO-E national electricity load data gap filling methods (priority order, interpolation distance, outlier handling, 29th Feb handling) included in config (#42, #91).
* **UPDATE** location of non-automatically derivable datasets: they are not included in the workflow repository anymore, but instead published separately on Zenodo (#201).
* **UPDATE** Make scaling pumped hydro capacity according to Geth et al. (2015) optional with a boolean config parameter `scale-phs-according-to-geth-et-al` which defaults to False (no scaling) (#49).
* **UPDATE** dependencies (#44, #73, #142):
    * Python 3.7 -> 3.8
    * Snakemake 5.8.2 -> 6.1.1 (uses mamba by default)
    * atlite -> 0.2.1
    * geo packages from gdal 2.4 -> 3.2.1
    * Updates to NumPy, Pandas, xarray, pytest, and others

### Fixed (models)

* **FIX** variable cost of biofuels. This reduces variable cost of biofuels from 64.83 to 44.14 €/MWh_el (32%) using the default settings.
    * Fix cost of municipal waste (#193).
    * Fix alignment of cost and potential years for biofuels (#195).
* **FIX** the centroid determination of all locations which had been calculated on an unprojected reference system before and was therefore slightly off (#147).

## 1.0.0 (2020-07-01)

First public release.<|MERGE_RESOLUTION|>--- conflicted
+++ resolved
@@ -41,7 +41,6 @@
 
 ### Updated (workflow)
 
-<<<<<<< HEAD
 * **UPDATE** environments to fix issues on Linux and Macos-arm64 (#357, #369):
     * libnetcdf=4.8.1
     * netCDF4=1.6.2
@@ -53,11 +52,8 @@
     * rasterio=1.3.6
     * geopandas=0.13.2
     * shapely=1.8.5
-* **UPDATE** YAML templates and parametrisation restructured:
-=======
 * **UPDATED** to new Zenodo source of land-use potentials, to include potentials at the [e-Highway 2050 project](https://cordis.europa.eu/project/id/308908/reporting) resolution (`ehighways`) (#370).
 * **UPDATED** structure of YAML templates and parametrisation:
->>>>>>> 99eb4cb4
     * Parametrisation moved to eurocalliopelib.
     * Rules to parametrise split into smaller technology-specific rules, to ensure inputs are directly relevant to the files being parametrised.
     * YAML templates restructured to match structure of final model (see `Updated (models) above`);
@@ -69,11 +65,8 @@
     * Ensures that conda environment builds ignore default package specifications (#289).
     * Fixes localrules through integration of new `localrule` directive (#368).
 * **UPDATE** source of fraction of shared coast for offshore wind capacity factor distribution from a fixed shape download to an internal rule which can handle ad hoc shapes (partial #238).
-<<<<<<< HEAD
 * **UPDATE** dropped support for Intel macOS. The workflow may still run on Intel macOS, but we do not actively maintain support (#369).
-=======
 * **UPDATE** link to GADM data following changes upstream (#376).
->>>>>>> 99eb4cb4
 
 ### Fixed (models)
 
