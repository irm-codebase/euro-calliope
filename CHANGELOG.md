--- conflicted
+++ resolved
@@ -4,11 +4,7 @@
 
 ### Added (models)
 
-<<<<<<< HEAD
 * **ADD** Top level model configuration file `scenarios.yaml` which can act as the focal point to consolidate all available overrides in the model.
-=======
-..
->>>>>>> 48608ea2
 
 ### Added (workflow)
 
@@ -16,7 +12,6 @@
 
 ### Updated (models)
 
-<<<<<<< HEAD
 * **UPDATED** Final model configuration and data files are restructured to:
     * make each spatial resolution model self-contained (i.e., no shared files between resolutions);
     * split technology definitions into self-explanatory files and into subdirectories named after Calliope abstract technology groups (e.g., `supply/wind-offshore.yaml` for offshore wind supply technology). This enables technologies to be added to or removed from the model by simply changing the model configuration file import list.;
@@ -26,13 +21,9 @@
 ### Updated (workflow)
 
 * **UPDATED** YAML templates and parametrisation restructured:
-    * parametrisation moved to eurocalliopelib;
-    * rules to parametrise split into smaller technology-specific rules, to ensure inputs are directly relevant to the files being parametrised.
+    * Parametrisation moved to eurocalliopelib.
+    * Rules to parametrise split into smaller technology-specific rules, to ensure inputs are directly relevant to the files being parametrised.
     * YAML templates restructured to match structure of final model (see `Updated (models) above`);
-=======
-..
-
-### Updated (workflow)
 
 * **UPDATE** cluster sync infrastructure to retain file permission defaults on the cluster. This change improves team collaboration, as default group settings will apply to the files on the cluster (#214).
 
@@ -43,7 +34,6 @@
 ### Fixed (documentation)
 
 * **FIX** links in the documention to always point to the most recent version of the pre-builts (#218).
->>>>>>> 48608ea2
 
 ## 1.1.0 (2021-12-22)
 
