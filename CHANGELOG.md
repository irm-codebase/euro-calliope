--- conflicted
+++ resolved
@@ -4,12 +4,14 @@
 
 ### Added (models)
 
-<<<<<<< HEAD
 * **ADD** industry module and steel industry energy demand processing. NOT CONNECTED TO THE MAIN WORKFLOW. Industry sectors pending: chemical, "other" (#308, #310).
 
 ### Added (models)
-=======
->>>>>>> aafc958a
+
+* **ADD** industry module and steel industry energy demand processing. NOT CONNECTED TO THE MAIN WORKFLOW. Industry sectors pending: chemical, "other" (#308, #310).
+
+### Added (models)
+
 * **ADD** fully-electrified heat demand (#284).
 
 * **ADD** fully-electrified road transportation (#270), (#271). A parameter allows to define the share of uncontrolled (timeseries) vs controlled charging (optimised) by the solver (PR #338).
