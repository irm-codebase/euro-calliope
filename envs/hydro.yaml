--- conflicted
+++ resolved
@@ -20,11 +20,7 @@
     - pip=21.0.1
     - hdf5=1.10
     - h5py=3.1.0
-<<<<<<< HEAD
     - libnetcdf=4.8.0
-=======
-    - libnetcdf=4.7
     - scipy=1.9.1  # sub-dependency of atlite. Update when updating numpy.
->>>>>>> 8667687c
     - pip:
         - -e ./lib[geo]