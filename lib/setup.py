--- conflicted
+++ resolved
@@ -4,13 +4,8 @@
 
 setup(
     name='eurocalliopelib',
-<<<<<<< HEAD
-    version='0.1.0', # additionally defined in __init__.py
+    version='1.1.0.dev', # additionally defined in __init__.py
     description='Library code of the Euro-Calliope workflow.',
-=======
-    version='1.1.0.dev', # additionally defined in __init__.py
-    description='Library code of the euro-calliope workflow.',
->>>>>>> a73975d6
     maintainer='calliope-project',
     maintainer_email='tim.troendle@usys.ethz.ch',
     packages=find_packages(),
