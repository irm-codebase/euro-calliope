# Paths dependent on main Snakefile
MODULE_PATH = "modules/industry"
BUILD_PATH = f"{MODULE_PATH}/build"
DATA_PATH = f"{MODULE_PATH}/raw_data"

# Paths relative to this snakefile (snakemake behaviour is inconsitent)
SCRIPT_PATH = "scripts"  # scripts are called relative to this file
CONDA_PATH = "./env_industry.yaml"

# TODO:
# jrc_idees_processed* files in the raw_data folder should ideally be produced by a rule instead

# Ensure rules are defined in order.
# Otherwise commands like "rules.rulename.output" won't work!
if "Iron and steel" in config["params"]["specific-industries"]:
    rule steel_industry:
        message: "Calculate energy demand for the 'Iron and steel' sector in JRC-IDEES."
        conda: CONDA_PATH
        params:
            year_range = config["params"]["year-range"]
        input:
            path_energy_balances = config["inputs"]["path-energy-balances"],
            path_cat_names = config["inputs"]["path-cat-names"],
            path_carrier_names = config["inputs"]["path-carrier-names"],
            path_jrc_energy = f"{DATA_PATH}/jrc_idees_processed_energy.csv.gz",
            path_jrc_production = f"{DATA_PATH}/jrc_idees_processed_production.csv.gz",
        output:
            path_output = f"{TMP_PATH}/annual_demand_steel.csv"
        script: f"{SRC_PATH}/steel_industry.py"

if "Chemicals Industry" in config["params"]["specific-industries"]:
    rule chemicals_industry:
        message: "Calculate energy demand for the 'Chemicals Industry' sector in JRC-IDEES."
        conda: CONDA_PATH
        params:
            year_range = config["params"]["year-range"],
        input:
            path_energy_balances = config["inputs"]["path-energy-balances"],
            path_cat_names = config["inputs"]["path-cat-names"],
            path_carrier_names = config["inputs"]["path-carrier-names"],
            path_jrc_energy = f"{DATA_PATH}/jrc_idees_processed_energy.csv.gz",
            path_jrc_production = f"{DATA_PATH}/jrc_idees_processed_production.csv.gz",
        output:
            path_output = f"{TMP_PATH}/annual_demand_chemicals.csv"
        script: f"{SRC_PATH}/chemicals_industry.py"

rule other_industry:
    message: "Calculate energy demand for all other industry sectors in JRC-IDEES."
    conda: CONDA_PATH
    params:
<<<<<<< HEAD
        year_range = config["params"]["year-range"],
        specific_industries = config["params"]["specific-industries"]
=======
        cnf_steel = config["params"]["steel"]
>>>>>>> c83c40fd
    input:
        path_energy_balances = config["inputs"]["path-energy-balances"],
        path_cat_names = config["inputs"]["path-cat-names"],
        path_carrier_names = config["inputs"]["path-carrier-names"],
        path_jrc_industry_energy = config["inputs"]["path-jrc-industry-energy"],
        path_jrc_industry_production = config["inputs"]["path-jrc-industry-production"],
    output:
<<<<<<< HEAD
        path_output = f"{TMP_PATH}/annual_demand_other.csv"
    script: f"{SRC_PATH}/other_industry.py"
=======
        path_output = f"{BUILD_PATH}/annual_demand_steel.nc"
    script: f"{SCRIPT_PATH}/steel_industry.py"

rule chemical_industry:
    message: "."
    conda: CONDA_PATH
    params:
    input:
    output:
    script: f"{SCRIPT_PATH}/chemicals.py"

rule other_industry:
    message: "."
    conda: CONDA_PATH
    params:
    input:
    output: f"{BUILD_PATH}/other_industry.csv"
    script: f"{SCRIPT_PATH}/other_industry.py"
>>>>>>> c83c40fd

# rule combine_and_scale:
#     message: "."
#     conda: CONDA_PATH
#     params:
#     input:
#     output:
#     script:

# rule verify:
#     message: "."
#     params:
#     input:
#     output:
#     script:<|MERGE_RESOLUTION|>--- conflicted
+++ resolved
@@ -14,46 +14,10 @@
 # Otherwise commands like "rules.rulename.output" won't work!
 if "Iron and steel" in config["params"]["specific-industries"]:
     rule steel_industry:
-        message: "Calculate energy demand for the 'Iron and steel' sector in JRC-IDEES."
-        conda: CONDA_PATH
-        params:
-            year_range = config["params"]["year-range"]
-        input:
-            path_energy_balances = config["inputs"]["path-energy-balances"],
-            path_cat_names = config["inputs"]["path-cat-names"],
-            path_carrier_names = config["inputs"]["path-carrier-names"],
-            path_jrc_energy = f"{DATA_PATH}/jrc_idees_processed_energy.csv.gz",
-            path_jrc_production = f"{DATA_PATH}/jrc_idees_processed_production.csv.gz",
-        output:
-            path_output = f"{TMP_PATH}/annual_demand_steel.csv"
-        script: f"{SRC_PATH}/steel_industry.py"
-
-if "Chemicals Industry" in config["params"]["specific-industries"]:
-    rule chemicals_industry:
-        message: "Calculate energy demand for the 'Chemicals Industry' sector in JRC-IDEES."
-        conda: CONDA_PATH
-        params:
-            year_range = config["params"]["year-range"],
-        input:
-            path_energy_balances = config["inputs"]["path-energy-balances"],
-            path_cat_names = config["inputs"]["path-cat-names"],
-            path_carrier_names = config["inputs"]["path-carrier-names"],
-            path_jrc_energy = f"{DATA_PATH}/jrc_idees_processed_energy.csv.gz",
-            path_jrc_production = f"{DATA_PATH}/jrc_idees_processed_production.csv.gz",
-        output:
-            path_output = f"{TMP_PATH}/annual_demand_chemicals.csv"
-        script: f"{SRC_PATH}/chemicals_industry.py"
-
-rule other_industry:
-    message: "Calculate energy demand for all other industry sectors in JRC-IDEES."
+    message: "Calculate energy demand for the 'Iron and steel' sector in JRC-IDEES."
     conda: CONDA_PATH
     params:
-<<<<<<< HEAD
-        year_range = config["params"]["year-range"],
-        specific_industries = config["params"]["specific-industries"]
-=======
         cnf_steel = config["params"]["steel"]
->>>>>>> c83c40fd
     input:
         path_energy_balances = config["inputs"]["path-energy-balances"],
         path_cat_names = config["inputs"]["path-cat-names"],
@@ -61,10 +25,6 @@
         path_jrc_industry_energy = config["inputs"]["path-jrc-industry-energy"],
         path_jrc_industry_production = config["inputs"]["path-jrc-industry-production"],
     output:
-<<<<<<< HEAD
-        path_output = f"{TMP_PATH}/annual_demand_other.csv"
-    script: f"{SRC_PATH}/other_industry.py"
-=======
         path_output = f"{BUILD_PATH}/annual_demand_steel.nc"
     script: f"{SCRIPT_PATH}/steel_industry.py"
 
@@ -77,13 +37,20 @@
     script: f"{SCRIPT_PATH}/chemicals.py"
 
 rule other_industry:
-    message: "."
+    message: "Calculate energy demand for all other industry sectors in JRC-IDEES."
     conda: CONDA_PATH
     params:
+        year_range = config["params"]["year-range"],
+        specific_industries = config["params"]["specific-industries"]
     input:
-    output: f"{BUILD_PATH}/other_industry.csv"
-    script: f"{SCRIPT_PATH}/other_industry.py"
->>>>>>> c83c40fd
+        path_energy_balances = config["inputs"]["path-energy-balances"],
+        path_cat_names = config["inputs"]["path-cat-names"],
+        path_carrier_names = config["inputs"]["path-carrier-names"],
+        path_jrc_energy = f"{DATA_PATH}/jrc_idees_processed_energy.csv.gz",
+        path_jrc_production = f"{DATA_PATH}/jrc_idees_processed_production.csv.gz",
+    output:
+        path_output = f"{TMP_PATH}/annual_demand_other.csv"
+    script: f"{SRC_PATH}/other_industry.py"
 
 # rule combine_and_scale:
 #     message: "."
