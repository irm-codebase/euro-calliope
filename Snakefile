import glob
from pathlib import Path

from snakemake.utils import validate, min_version, makedirs

configfile: "config/default.yaml"
validate(config, "config/schema.yaml")

root_dir = config["root-directory"] + "/" if config["root-directory"] not in ["", "."] else ""
__version__ = open(f"{root_dir}VERSION").readlines()[0].strip()
test_dir = f"{root_dir}tests/"
model_test_dir = f"{test_dir}model"
template_dir = f"{root_dir}templates/"
model_template_dir = f"{template_dir}models/"
techs_template_dir = f"{model_template_dir}techs/"

include: "./rules/shapes.smk"
include: "./rules/data.smk"
include: "./rules/jrc-idees.smk"
include: "./rules/wind-and-solar.smk"
include: "./rules/biofuels.smk"
include: "./rules/hydro.smk"
include: "./rules/transmission.smk"
include: "./rules/demand.smk"
include: "./rules/nuclear.smk"
include: "./rules/transport.smk"
include: "./rules/sync.smk"
include: "./rules/heat.smk"
<<<<<<< HEAD
min_version("7.8")
=======
min_version("8.10")
localrules: all, clean
>>>>>>> 82dccb55
wildcard_constraints:
        resolution = "continental|national|regional"

ruleorder: area_to_capacity_limits > hydro_capacities > biofuels > nuclear_regional_capacity > dummy_tech_locations_template
ruleorder: bio_techs_and_locations_template > techs_and_locations_template
ruleorder: create_controlled_road_transport_annual_demand > dummy_tech_locations_template

ALL_CF_TECHNOLOGIES = [
    "wind-onshore", "wind-offshore", "open-field-pv",
    "rooftop-pv", "rooftop-pv-n", "rooftop-pv-e-w", "rooftop-pv-s-flat", "hydro-run-of-river",
    "hydro-reservoir"
]


def ensure_lib_folder_is_linked():
    if not (hasattr(workflow, "deployment_settings") and not
            hasattr(workflow.deployment_settings, "conda_prefix")):
        return
    link = Path(workflow.deployment_settings.conda_prefix) / "lib"
    if not link.exists():
        # Link either does not exist or is an invalid symlink
        print("Creating link from conda env dir to eurocalliopelib.")
        if link.is_symlink():  # Deal with existing but invalid symlink
            shell(f"rm {link}")
        makedirs(workflow.deployment_settings.conda_prefix)
        shell(f"ln -s {workflow.basedir}/lib {link}")


ensure_lib_folder_is_linked()

onstart:
    shell("mkdir -p build/logs")
onsuccess:
     if "email" in config.keys():
         shell("echo "" | mail -s 'euro-calliope succeeded' {config[email]}")
onerror:
     if "email" in config.keys():
         shell("echo "" | mail -s 'euro-calliope failed' {config[email]}")


rule all:
    message: "Generate euro-calliope pre-built models and run tests."
    localrule: True
    input:
        "build/logs/continental/test.success",
        "build/logs/national/test.success",
        "build/models/continental/example-model.yaml",
        "build/models/national/example-model.yaml",
        "build/models/regional/example-model.yaml",
        "build/models/continental/build-metadata.yaml",
        "build/models/national/build-metadata.yaml",
        "build/models/regional/build-metadata.yaml",
        "build/models/regional/summary-of-potentials.nc",
        "build/models/regional/summary-of-potentials.csv",
        "build/models/national/summary-of-potentials.nc",
        "build/models/national/summary-of-potentials.csv",
        "build/models/continental/summary-of-potentials.nc",
        "build/models/continental/summary-of-potentials.csv"


rule all_tests:
    message: "Generate euro-calliope pre-built models and run all tests."
    input:
        "build/models/continental/example-model.yaml",
        "build/models/national/example-model.yaml",
        "build/models/regional/example-model.yaml",
        "build/logs/continental/test.success",
        "build/logs/national/test.success",
        "build/logs/regional/test.success",
        "build/models/build-metadata.yaml",
        "build/models/regional/summary-of-potentials.nc",
        "build/models/regional/summary-of-potentials.csv",
        "build/models/national/summary-of-potentials.nc",
        "build/models/national/summary-of-potentials.csv",
        "build/models/continental/summary-of-potentials.nc",
        "build/models/continental/summary-of-potentials.csv"


rule dummy_tech_locations_template:  # needed to provide `techs_and_locations_template` with a locational CSV linked to each technology that has no location-specific data to define.
    message: "Create empty {wildcards.resolution} location-specific data file for the {wildcards.tech_group} tech `{wildcards.tech}`."  # Update ruleorder at the top of the file if you instead want the techs_and_locations_template rule to be used to generate a file
    input: rules.locations_template.output.csv
    output: "build/data/{resolution}/{tech_group}/{tech}.csv"
    conda: "envs/shell.yaml"
    shell: "cp {input} {output}"


rule techs_and_locations_template:
    message: "Create {wildcards.resolution} definition file for the {wildcards.tech_group} tech `{wildcards.tech}`."
    input:
        template = techs_template_dir + "{tech_group}/{tech}.yaml",
        locations = "build/data/{resolution}/{tech_group}/{tech}.csv"
    params:
        scaling_factors = config["scaling-factors"],
        capacity_factors = config["capacity-factors"]["average"],
        max_power_densities = config["parameters"]["maximum-installable-power-density"]
    wildcard_constraints:
        tech_group = "(?!transmission).*"  # i.e. all but transmission
    conda: "envs/default.yaml"
    output: "build/models/{resolution}/techs/{tech_group}/{tech}.yaml"
    script: "scripts/template_techs.py"


rule no_params_model_template:
    message: "Create {wildcards.resolution} configuration files from templates where no parameterisation is required."
    input:
        template = model_template_dir + "{template}",
    output: "build/models/{resolution}/{template}"
    wildcard_constraints:
        template = "interest-rate.yaml"
    conda: "envs/shell.yaml"
    shell: "cp {input.template} {output}"


rule no_params_template:
    message: "Create non-model files from templates where no parameterisation is required."
    input:
        template = template_dir + "{template}",
    output: "build/models/{template}"
    wildcard_constraints:
        template = "[^/]*"
    conda: "envs/shell.yaml"
    shell: "cp {input.template} {output}"


rule model_template:
    message: "Generate top-level {wildcards.resolution} model configuration file from template"
    input:
        template = model_template_dir + "example-model.yaml",
        non_model_files = expand(
            "build/models/{template}", template=["environment.yaml", "README.md"]
        ),
        input_files = expand(
            "build/models/{{resolution}}/{input_file}",
            input_file=[
                "interest-rate.yaml",
                "locations.yaml",
                "techs/demand/electricity.yaml",
                "techs/demand/electrified-transport.yaml",
                "techs/demand/electrified-heat.yaml",
                "techs/storage/electricity.yaml",
                "techs/storage/hydro.yaml",
                "techs/supply/biofuel.yaml",
                "techs/supply/hydro.yaml",
                "techs/supply/load-shedding.yaml",
                "techs/supply/open-field-solar-and-wind-onshore.yaml",
                "techs/supply/rooftop-solar.yaml",
                "techs/supply/wind-offshore.yaml",
                "techs/supply/nuclear.yaml",
            ]
        ),
        capacityfactor_timeseries_data = expand(
            "build/models/{{resolution}}/timeseries/supply/capacityfactors-{technology}.csv",
            technology=ALL_CF_TECHNOLOGIES
        ),
        demand_timeseries_data = (
            "build/models/{resolution}/timeseries/demand/electricity.csv",
            "build/models/{resolution}/timeseries/demand/uncontrolled-electrified-road-transport.csv",
            "build/models/{resolution}/timeseries/demand/uncontrolled-road-transport-historic-electrification.csv",
            "build/models/{resolution}/timeseries/demand/electrified-heat-demand.csv",
            "build/models/{resolution}/timeseries/demand/heat-demand-historic-electrification.csv",
        ),
        optional_input_files = lambda wildcards: expand(
            f"build/models/{wildcards.resolution}/{{input_file}}",
            input_file=[
                "techs/transmission/electricity-linked-neighbours.yaml",
            ] + ["techs/transmission/electricity-entsoe.yaml" for i in [None] if wildcards.resolution == "national"]
        )
    params:
        year = config["scope"]["temporal"]["first-year"]
    conda: "envs/default.yaml"
    output: "build/models/{resolution}/example-model.yaml"
    script: "scripts/template_model.py"


rule build_metadata:
    message: "Generate build metadata."
    input:
        "build/models/{resolution}/example-model.yaml",
    params:
        config = config,
        version = __version__
    output: "build/models/{resolution}/build-metadata.yaml"
    conda: "envs/default.yaml"
    script: "scripts/metadata.py"


rule dag_dot:
    output: temp("build/dag.dot")
    shell:
        "snakemake --rulegraph > {output}"


rule dag:
    message: "Plot dependency graph of the workflow."
    input: rules.dag_dot.output[0]
    # Output is deliberatly omitted so rule is executed each time.
    conda: "envs/dag.yaml"
    shell:
        "dot -Tpdf {input} -o build/dag.pdf"


rule clean:  # removes all generated results
    localrule: True
    shell:
        """
        rm -r build/
        echo "Data downloaded to data/automatic/ has not been cleaned."
        """


rule test:
    message: "Run tests"
    input:
        test_dir = model_test_dir,
        tests = map(str, Path(model_test_dir).glob("**/test_*.py")),
        example_model = "build/models/{resolution}/example-model.yaml",
        capacity_factor_timeseries = expand(
            "build/models/{{resolution}}/timeseries/supply/capacityfactors-{technology}.csv",
            technology=ALL_CF_TECHNOLOGIES
        )
    params:
        config = config
    log: "build/logs/{resolution}/test-report.html"
    output: "build/logs/{resolution}/test.success"
    conda: "./envs/test.yaml"
    resources:
        runtime = 240
    script: "./tests/model/test_runner.py"


rule summarise_potentials:
    message: "Generates netcdf and csv file with potentials for each technology."
    input:
        path_to_model = "build/models/{resolution}/example-model.yaml"
    output:
        netcdf = "build/models/{resolution}/summary-of-potentials.nc",
        csv = "build/models/{resolution}/summary-of-potentials.csv"
    params:
        scaling_factors = config["scaling-factors"]
    conda:
        "./envs/test.yaml"
    script:
        "./scripts/summarise_potentials.py"<|MERGE_RESOLUTION|>--- conflicted
+++ resolved
@@ -26,12 +26,8 @@
 include: "./rules/transport.smk"
 include: "./rules/sync.smk"
 include: "./rules/heat.smk"
-<<<<<<< HEAD
-min_version("7.8")
-=======
 min_version("8.10")
 localrules: all, clean
->>>>>>> 82dccb55
 wildcard_constraints:
         resolution = "continental|national|regional"
 
