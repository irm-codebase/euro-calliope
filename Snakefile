import glob
from pathlib import Path

from snakemake.utils import validate

configfile: "config/default.yaml"
validate(config, "config/schema.yaml")

root_dir = config["root-directory"] + "/" if config["root-directory"] not in ["", "."] else ""
__version__ = open(f"{root_dir}VERSION").readlines()[0].strip()
script_dir = f"{root_dir}scripts/"
test_dir = f"{root_dir}tests/"
model_test_dir = f"{test_dir}model"
template_dir = f"{root_dir}templates/"
model_template_dir = f"{template_dir}models/"
techs_template_dir = f"{model_template_dir}techs/"

include: "./rules/shapes.smk"
include: "./rules/wind-and-solar.smk"
include: "./rules/biofuels.smk"
include: "./rules/hydro.smk"
include: "./rules/transmission.smk"
include: "./rules/demand.smk"
include: "./rules/nuclear.smk"
include: "./rules/sync.smk"
localrules: all, clean
wildcard_constraints:
        resolution = "continental|national|regional"

ruleorder: area_to_capacity_limits > hydro_capacities > biofuels > nuclear_regional_capacity > dummy_tech_locations_template
ruleorder: bio_techs_and_locations_template > techs_and_locations_template

ALL_CF_TECHNOLOGIES = [
    "wind-onshore", "wind-offshore", "open-field-pv",
    "rooftop-pv", "rooftop-pv-n", "rooftop-pv-e-w", "rooftop-pv-s-flat", "hydro-run-of-river",
    "hydro-reservoir"
]
ALL_DEMAND_CARRIERS = ["electricity"]

onstart:
    shell("mkdir -p build/logs")
onsuccess:
     if "email" in config.keys():
         shell("echo "" | mail -s 'euro-calliope succeeded' {config[email]}")
onerror:
     if "email" in config.keys():
         shell("echo "" | mail -s 'euro-calliope failed' {config[email]}")


rule all:
    message: "Generate euro-calliope pre-built models and run tests."
    input:
        "build/logs/continental/test.success",
        "build/logs/national/test.success",
        "build/models/continental/example-model.yaml",
        "build/models/national/example-model.yaml",
        "build/models/regional/example-model.yaml",
        "build/models/build-metadata.yaml"


rule all_tests:
    message: "Generate euro-calliope pre-built models and run all tests."
    input:
        "build/models/continental/example-model.yaml",
        "build/models/national/example-model.yaml",
        "build/models/regional/example-model.yaml",
        "build/logs/continental/test.success",
        "build/logs/national/test.success",
        "build/logs/regional/test.success",
        "build/models/build-metadata.yaml"


rule dummy_tech_locations_template:  # needed to provide `techs_and_locations_template` with a locational CSV linked to each technology that has no location-specific data to define.
    message: "Create empty {wildcards.resolution} location-specific data file for the {wildcards.tech_group} tech `{wildcards.tech}`."
    input: rules.locations_template.output.csv
    output: "build/data/{resolution}/{tech_group}/{tech}.csv"
    conda: "envs/shell.yaml"
    shell: "cp {input} {output}"


rule techs_and_locations_template:
    message: "Create {wildcards.resolution} definition file for the {wildcards.tech_group} tech `{wildcards.tech}`."
    input:
        script = script_dir + "template_techs.py",
        template = techs_template_dir + "{tech_group}/{tech}.yaml",
        locations = "build/data/{resolution}/{tech_group}/{tech}.csv"
    params:
        scaling_factors = config["scaling-factors"],
        capacity_factors = config["capacity-factors"]["average"],
        max_power_densities = config["parameters"]["maximum-installable-power-density"]
    wildcard_constraints:
        tech_group = "(?!transmission).*"  # i.e. all but transmission
    conda: "envs/default.yaml"
    output: "build/models/{resolution}/techs/{tech_group}/{tech}.yaml"
    script: "scripts/template_techs.py"


rule no_params_model_template:
    message: "Create {wildcards.resolution} configuration files from templates where no parameterisation is required."
    input:
<<<<<<< HEAD
        script = script_dir + "locations.py",
        shapes = rules.units.output[0],
        land_eligibility_km2 = rules.potentials.output.land_eligibility_km2,
        hydro_capacities = rules.hydro_capacities.output[0],
        biofuel = "build/data/{{resolution}}/biofuel/{scenario}/potential-mwh-per-year.csv".format(scenario=config["parameters"]["jrc-biofuel"]["scenario"])
    params:
        flat_roof_share = config["parameters"]["roof-share"]["flat"],
        maximum_installable_power_density = config["parameters"]["maximum-installable-power-density"],
        scaling_factors = config["scaling-factors"],
        biofuel_efficiency = config["parameters"]["biofuel-efficiency"]
    output:
        yaml = "build/model/{resolution}/locations.yaml",
        csv = "build/model/{resolution}/locations.csv"
    conda: "envs/geo.yaml"
    script: "scripts/locations.py"


rule directional_rooftop_pv:
    message: "Generate override for directional rooftop PV in {wildcards.resolution} resolution."
    input:
        script = script_dir + "directional_rooftop.py",
        units = rules.units_without_shape.output[0],
        land_eligibility_km2 = rules.potentials.output.land_eligibility_km2,
    params:
        roof_shares = config["parameters"]["roof-share"],
        maximum_installable_power_density = config["parameters"]["maximum-installable-power-density"],
        scaling_factors = config["scaling-factors"],
    output: "build/model/{resolution}/directional-rooftop.yaml"
    conda: "envs/default.yaml"
    script: "scripts/directional_rooftop.py"


rule load_shedding:
    message: "Generate override allowing load shedding."
    input:
        script = script_dir + "load_shedding.py",
        units = rules.units_without_shape.output[0]
    output: "build/model/{resolution}/load-shedding.yaml"
    conda: "envs/default.yaml"
    script: "scripts/load_shedding.py"


rule capacity_factors_hydro:
    message: "Generate capacityfactor time series for hydro electricity on {wildcards.resolution} resolution."
    input:
        script = script_dir + "capacityfactors_hydro.py",
        capacities = rules.hydro_capacities.output[0],
        stations = "build/data/hydro-electricity-with-energy-inflow-{first_year}-{final_year}.nc".format(
            first_year = config["scope"]["temporal"]["first-year"],
            final_year = config["scope"]["temporal"]["final-year"]
        ),
        locations = rules.units.output[0]
    params:
        threshold = config["capacity-factors"]["min"]
    output:
        ror = "build/model/{resolution}/capacityfactors-hydro-ror.csv",
        reservoir = "build/model/{resolution}/capacityfactors-hydro-reservoir-inflow.csv"
    conda: "envs/geo.yaml"
    resources:
        runtime = 100
    script: "scripts/capacityfactors_hydro.py"


rule download_raw_load:
    message: "Download raw load."
    params: url = config["data-sources"]["load"]
    output: protected("data/automatic/raw-load-data.csv")
=======
        template = model_template_dir + "{template}",
    output: "build/models/{resolution}/{template}"
    wildcard_constraints:
        template = "interest-rate.yaml|scenarios.yaml"
>>>>>>> 15007645
    conda: "envs/shell.yaml"
    shell: "cp {input.template} {output}"


rule no_params_template:
    message: "Create non-model files from templates where no parameterisation is required."
    input:
        template = template_dir + "{template}",
    output: "build/models/{template}"
    wildcard_constraints:
        template = "[^/]*"
    conda: "envs/shell.yaml"
    shell: "cp {input.template} {output}"


rule model_template:
    message: "Generate top-level {wildcards.resolution} model configuration file from template"
    input:
        script = script_dir + "template_model.py",
        template = model_template_dir + "example-model.yaml",
        non_model_files = expand(
            "build/models/{template}", template=["environment.yaml", "README.md"]
        ),
        input_files = expand(
            "build/models/{{resolution}}/{input_file}",
            input_file=[
                "interest-rate.yaml",
                "locations.yaml",
                "scenarios.yaml",
                "techs/demand/electricity.yaml",
                "techs/storage/electricity.yaml",
                "techs/storage/hydro.yaml",
                "techs/supply/biofuel.yaml",
                "techs/supply/hydro.yaml",
                "techs/supply/load-shedding.yaml",
                "techs/supply/open-field-solar-and-wind-onshore.yaml",
                "techs/supply/rooftop-solar.yaml",
                "techs/supply/wind-offshore.yaml",
                "techs/supply/nuclear.yaml",
            ]
        ),
        capacityfactor_timeseries_data = expand(
            "build/models/{{resolution}}/timeseries/supply/capacityfactors-{technology}.csv",
            technology=ALL_CF_TECHNOLOGIES
        ),
        demand_timeseries_data = expand(
            "build/models/{{resolution}}/timeseries/demand/{energy_carrier}.csv",
            energy_carrier=ALL_DEMAND_CARRIERS
        ),
        optional_input_files = lambda wildcards: expand(
            f"build/models/{wildcards.resolution}/{{input_file}}",
            input_file=[
                "techs/transmission/electricity-linked-neighbours.yaml",
            ] + ["techs/transmission/electricity-entsoe.yaml" for i in [None] if wildcards.resolution == "national"]
        )

    params:
        year = config["scope"]["temporal"]["first-year"]
    conda: "envs/default.yaml"
    output: "build/models/{resolution}/example-model.yaml"
    script: "scripts/template_model.py"


rule build_metadata:
    message: "Generate build metadata."
    input:
        script_dir + "metadata.py",
        "build/models/continental/example-model.yaml",
        "build/models/national/example-model.yaml",
        "build/models/regional/example-model.yaml",
    params:
        config = config,
        version = __version__
    output: "build/models/build-metadata.yaml"
    conda: "envs/default.yaml"
    script: "scripts/metadata.py"


rule clean: # removes all generated results
    shell:
        """
        rm -r build/
        echo "Data downloaded to data/automatic/ has not been cleaned."
        """


rule test:
    message: "Run tests"
    input:
        test_dir = model_test_dir,
        tests = map(str, Path(model_test_dir).glob("**/test_*.py")),
        example_model = "build/models/{resolution}/example-model.yaml",
        capacity_factor_timeseries = expand(
            "build/models/{{resolution}}/timeseries/supply/capacityfactors-{technology}.csv",
            technology=ALL_CF_TECHNOLOGIES
        )
    params:
        config = config
    log: "build/logs/{resolution}/test-report.html"
    output: "build/logs/{resolution}/test.success"
    conda: "./envs/test.yaml"
    resources:
        runtime = 240
    script: "./tests/model/test_runner.py"<|MERGE_RESOLUTION|>--- conflicted
+++ resolved
@@ -98,80 +98,10 @@
 rule no_params_model_template:
     message: "Create {wildcards.resolution} configuration files from templates where no parameterisation is required."
     input:
-<<<<<<< HEAD
-        script = script_dir + "locations.py",
-        shapes = rules.units.output[0],
-        land_eligibility_km2 = rules.potentials.output.land_eligibility_km2,
-        hydro_capacities = rules.hydro_capacities.output[0],
-        biofuel = "build/data/{{resolution}}/biofuel/{scenario}/potential-mwh-per-year.csv".format(scenario=config["parameters"]["jrc-biofuel"]["scenario"])
-    params:
-        flat_roof_share = config["parameters"]["roof-share"]["flat"],
-        maximum_installable_power_density = config["parameters"]["maximum-installable-power-density"],
-        scaling_factors = config["scaling-factors"],
-        biofuel_efficiency = config["parameters"]["biofuel-efficiency"]
-    output:
-        yaml = "build/model/{resolution}/locations.yaml",
-        csv = "build/model/{resolution}/locations.csv"
-    conda: "envs/geo.yaml"
-    script: "scripts/locations.py"
-
-
-rule directional_rooftop_pv:
-    message: "Generate override for directional rooftop PV in {wildcards.resolution} resolution."
-    input:
-        script = script_dir + "directional_rooftop.py",
-        units = rules.units_without_shape.output[0],
-        land_eligibility_km2 = rules.potentials.output.land_eligibility_km2,
-    params:
-        roof_shares = config["parameters"]["roof-share"],
-        maximum_installable_power_density = config["parameters"]["maximum-installable-power-density"],
-        scaling_factors = config["scaling-factors"],
-    output: "build/model/{resolution}/directional-rooftop.yaml"
-    conda: "envs/default.yaml"
-    script: "scripts/directional_rooftop.py"
-
-
-rule load_shedding:
-    message: "Generate override allowing load shedding."
-    input:
-        script = script_dir + "load_shedding.py",
-        units = rules.units_without_shape.output[0]
-    output: "build/model/{resolution}/load-shedding.yaml"
-    conda: "envs/default.yaml"
-    script: "scripts/load_shedding.py"
-
-
-rule capacity_factors_hydro:
-    message: "Generate capacityfactor time series for hydro electricity on {wildcards.resolution} resolution."
-    input:
-        script = script_dir + "capacityfactors_hydro.py",
-        capacities = rules.hydro_capacities.output[0],
-        stations = "build/data/hydro-electricity-with-energy-inflow-{first_year}-{final_year}.nc".format(
-            first_year = config["scope"]["temporal"]["first-year"],
-            final_year = config["scope"]["temporal"]["final-year"]
-        ),
-        locations = rules.units.output[0]
-    params:
-        threshold = config["capacity-factors"]["min"]
-    output:
-        ror = "build/model/{resolution}/capacityfactors-hydro-ror.csv",
-        reservoir = "build/model/{resolution}/capacityfactors-hydro-reservoir-inflow.csv"
-    conda: "envs/geo.yaml"
-    resources:
-        runtime = 100
-    script: "scripts/capacityfactors_hydro.py"
-
-
-rule download_raw_load:
-    message: "Download raw load."
-    params: url = config["data-sources"]["load"]
-    output: protected("data/automatic/raw-load-data.csv")
-=======
         template = model_template_dir + "{template}",
     output: "build/models/{resolution}/{template}"
     wildcard_constraints:
         template = "interest-rate.yaml|scenarios.yaml"
->>>>>>> 15007645
     conda: "envs/shell.yaml"
     shell: "cp {input.template} {output}"
 
@@ -227,7 +157,6 @@
                 "techs/transmission/electricity-linked-neighbours.yaml",
             ] + ["techs/transmission/electricity-entsoe.yaml" for i in [None] if wildcards.resolution == "national"]
         )
-
     params:
         year = config["scope"]["temporal"]["first-year"]
     conda: "envs/default.yaml"
