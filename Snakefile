import glob
from pathlib import Path

from snakemake.utils import validate, min_version, makedirs

configfile: "config/default.yaml"
validate(config, "config/schema.yaml")

root_dir = config["root-directory"] + "/" if config["root-directory"] not in ["", "."] else ""
__version__ = open(f"{root_dir}VERSION").readlines()[0].strip()
test_dir = f"{root_dir}tests/"
model_test_dir = f"{test_dir}model"
template_dir = f"{root_dir}templates/"
model_template_dir = f"{template_dir}models/"
techs_template_dir = f"{model_template_dir}techs/"

include: "./rules/shapes.smk"
include: "./rules/data.smk"
include: "./rules/jrc-idees.smk"
include: "./rules/wind-and-solar.smk"
include: "./rules/biofuels.smk"
include: "./rules/hydro.smk"
include: "./rules/transmission.smk"
include: "./rules/demand.smk"
include: "./rules/nuclear.smk"
include: "./rules/transport.smk"
include: "./rules/sync.smk"
include: "./rules/heat.smk"
<<<<<<< HEAD
min_version("8.10")
=======

min_version("7.8")
>>>>>>> 739d2c6f
localrules: all, clean
wildcard_constraints:
        resolution = "continental|national|regional"

ruleorder: area_to_capacity_limits > hydro_capacities > biofuels > nuclear_regional_capacity > dummy_tech_locations_template
ruleorder: bio_techs_and_locations_template > techs_and_locations_template
ruleorder: create_controlled_road_transport_annual_demand > dummy_tech_locations_template

ALL_CF_TECHNOLOGIES = [
    "wind-onshore", "wind-offshore", "open-field-pv",
    "rooftop-pv", "rooftop-pv-n", "rooftop-pv-e-w", "rooftop-pv-s-flat", "hydro-run-of-river",
    "hydro-reservoir"
]


def ensure_lib_folder_is_linked():
    if not (hasattr(workflow, "deployment_settings") and not
            hasattr(workflow.deployment_settings, "conda_prefix")):
        return
    link = Path(workflow.deployment_settings.conda_prefix) / "lib"
    if not link.exists():
        # Link either does not exist or is an invalid symlink
        print("Creating link from conda env dir to eurocalliopelib.")
        if link.is_symlink():  # Deal with existing but invalid symlink
            shell(f"rm {link}")
        makedirs(workflow.deployment_settings.conda_prefix)
        shell(f"ln -s {workflow.basedir}/lib {link}")


ensure_lib_folder_is_linked()

onstart:
    shell("mkdir -p build/logs")
onsuccess:
     if "email" in config.keys():
         shell("echo "" | mail -s 'euro-calliope succeeded' {config[email]}")
onerror:
     if "email" in config.keys():
         shell("echo "" | mail -s 'euro-calliope failed' {config[email]}")


rule all:
    message: "Generate euro-calliope pre-built models and run tests."
    input:
        "build/logs/continental/test.success",
        "build/logs/national/test.success",
        "build/models/continental/example-model.yaml",
        "build/models/national/example-model.yaml",
        "build/models/regional/example-model.yaml",
        "build/models/continental/build-metadata.yaml",
        "build/models/national/build-metadata.yaml",
        "build/models/regional/build-metadata.yaml",
        "build/models/regional/summary-of-potentials.nc",
        "build/models/regional/summary-of-potentials.csv",
        "build/models/national/summary-of-potentials.nc",
        "build/models/national/summary-of-potentials.csv",
        "build/models/continental/summary-of-potentials.nc",
        "build/models/continental/summary-of-potentials.csv"


rule all_tests:
    message: "Generate euro-calliope pre-built models and run all tests."
    input:
        "build/models/continental/example-model.yaml",
        "build/models/national/example-model.yaml",
        "build/models/regional/example-model.yaml",
        "build/logs/continental/test.success",
        "build/logs/national/test.success",
        "build/logs/regional/test.success",
        "build/models/build-metadata.yaml",
        "build/models/regional/summary-of-potentials.nc",
        "build/models/regional/summary-of-potentials.csv",
        "build/models/national/summary-of-potentials.nc",
        "build/models/national/summary-of-potentials.csv",
        "build/models/continental/summary-of-potentials.nc",
        "build/models/continental/summary-of-potentials.csv"


rule dummy_tech_locations_template:  # needed to provide `techs_and_locations_template` with a locational CSV linked to each technology that has no location-specific data to define.
    message: "Create empty {wildcards.resolution} location-specific data file for the {wildcards.tech_group} tech `{wildcards.tech}`."  # Update ruleorder at the top of the file if you instead want the techs_and_locations_template rule to be used to generate a file
    input: rules.locations_template.output.csv
    output: "build/data/{resolution}/{tech_group}/{tech}.csv"
    conda: "envs/shell.yaml"
    shell: "cp {input} {output}"


rule techs_and_locations_template:
    message: "Create {wildcards.resolution} definition file for the {wildcards.tech_group} tech `{wildcards.tech}`."
    input:
        template = techs_template_dir + "{tech_group}/{tech}.yaml",
        locations = "build/data/{resolution}/{tech_group}/{tech}.csv"
    params:
        scaling_factors = config["scaling-factors"],
        capacity_factors = config["capacity-factors"]["average"],
        max_power_densities = config["parameters"]["maximum-installable-power-density"]
    wildcard_constraints:
        tech_group = "(?!transmission).*"  # i.e. all but transmission
    conda: "envs/default.yaml"
    output: "build/models/{resolution}/techs/{tech_group}/{tech}.yaml"
    script: "scripts/template_techs.py"


rule no_params_model_template:
    message: "Create {wildcards.resolution} configuration files from templates where no parameterisation is required."
    input:
        template = model_template_dir + "{template}",
    output: "build/models/{resolution}/{template}"
    wildcard_constraints:
        template = "interest-rate.yaml"
    conda: "envs/shell.yaml"
    shell: "cp {input.template} {output}"


rule no_params_template:
    message: "Create non-model files from templates where no parameterisation is required."
    input:
        template = template_dir + "{template}",
    output: "build/models/{template}"
    wildcard_constraints:
        template = "[^/]*"
    conda: "envs/shell.yaml"
    shell: "cp {input.template} {output}"


rule model_template:
    message: "Generate top-level {wildcards.resolution} model configuration file from template"
    input:
        template = model_template_dir + "example-model.yaml",
        non_model_files = expand(
            "build/models/{template}", template=["environment.yaml", "README.md"]
        ),
        input_files = expand(
            "build/models/{{resolution}}/{input_file}",
            input_file=[
                "interest-rate.yaml",
                "locations.yaml",
                "techs/demand/electricity.yaml",
                "techs/demand/electrified-transport.yaml",
                "techs/demand/electrified-heat.yaml",
                "techs/storage/electricity.yaml",
                "techs/storage/hydro.yaml",
                "techs/supply/biofuel.yaml",
                "techs/supply/hydro.yaml",
                "techs/supply/load-shedding.yaml",
                "techs/supply/open-field-solar-and-wind-onshore.yaml",
                "techs/supply/rooftop-solar.yaml",
                "techs/supply/wind-offshore.yaml",
                "techs/supply/nuclear.yaml",
            ]
        ),
        capacityfactor_timeseries_data = expand(
            "build/models/{{resolution}}/timeseries/supply/capacityfactors-{technology}.csv",
            technology=ALL_CF_TECHNOLOGIES
        ),
        demand_timeseries_data = (
            "build/models/{resolution}/timeseries/demand/electricity.csv",
            "build/models/{resolution}/timeseries/demand/uncontrolled-electrified-road-transport.csv",
            "build/models/{resolution}/timeseries/demand/uncontrolled-road-transport-historic-electrification.csv",
            "build/models/{resolution}/timeseries/demand/electrified-heat-demand.csv",
            "build/models/{resolution}/timeseries/demand/heat-demand-historic-electrification.csv",
        ),
        optional_input_files = lambda wildcards: expand(
            f"build/models/{wildcards.resolution}/{{input_file}}",
            input_file=[
                "techs/transmission/electricity-linked-neighbours.yaml",
            ] + ["techs/transmission/electricity-entsoe.yaml" for i in [None] if wildcards.resolution == "national"]
        )
    params:
        year = config["scope"]["temporal"]["first-year"]
    conda: "envs/default.yaml"
    output: "build/models/{resolution}/example-model.yaml"
    script: "scripts/template_model.py"


rule build_metadata:
    message: "Generate build metadata."
    input:
        "build/models/{resolution}/example-model.yaml",
    params:
        config = config,
        version = __version__
    output: "build/models/{resolution}/build-metadata.yaml"
    conda: "envs/default.yaml"
    script: "scripts/metadata.py"


rule dag_dot:
    output: temp("build/dag.dot")
    shell:
        "snakemake --rulegraph > {output}"


rule dag:
    message: "Plot dependency graph of the workflow."
    input: rules.dag_dot.output[0]
    # Output is deliberatly omitted so rule is executed each time.
    conda: "envs/dag.yaml"
    shell:
        "dot -Tpdf {input} -o build/dag.pdf"


rule clean:  # removes all generated results
    shell:
        """
        rm -r build/
        echo "Data downloaded to data/automatic/ has not been cleaned."
        """


rule test:
    message: "Run tests"
    input:
        test_dir = model_test_dir,
        tests = map(str, Path(model_test_dir).glob("**/test_*.py")),
        example_model = "build/models/{resolution}/example-model.yaml",
        capacity_factor_timeseries = expand(
            "build/models/{{resolution}}/timeseries/supply/capacityfactors-{technology}.csv",
            technology=ALL_CF_TECHNOLOGIES
        )
    params:
        config = config
    log: "build/logs/{resolution}/test-report.html"
    output: "build/logs/{resolution}/test.success"
    conda: "./envs/test.yaml"
    resources:
        runtime = 240
    script: "./tests/model/test_runner.py"


rule summarise_potentials:
    message: "Generates netcdf and csv file with potentials for each technology."
    input:
        path_to_model = "build/models/{resolution}/example-model.yaml"
    output:
        netcdf = "build/models/{resolution}/summary-of-potentials.nc",
        csv = "build/models/{resolution}/summary-of-potentials.csv"
    params:
        scaling_factors = config["scaling-factors"]
    conda:
        "./envs/test.yaml"
    script:
        "./scripts/summarise_potentials.py"<|MERGE_RESOLUTION|>--- conflicted
+++ resolved
@@ -26,12 +26,7 @@
 include: "./rules/transport.smk"
 include: "./rules/sync.smk"
 include: "./rules/heat.smk"
-<<<<<<< HEAD
 min_version("8.10")
-=======
-
-min_version("7.8")
->>>>>>> 739d2c6f
 localrules: all, clean
 wildcard_constraints:
         resolution = "continental|national|regional"
