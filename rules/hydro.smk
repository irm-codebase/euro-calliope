"""Rules to generate hydro electricity capacities and time series."""

localrules: download_basins_database, download_stations_database
localrules: download_hydro_generation_data, download_pumped_hydro_data, basins_database, stations_database


rule download_hydro_generation_data:
    message: "Download database of historical hydro power generation."
    params: url = config["data-sources"]["hydro-generation"]
    output:
        protected("data/automatic/raw-hydro-generation.csv")
    conda: "../envs/shell.yaml"
    shell:
        "curl -sLo {output} '{params.url}'"


rule download_pumped_hydro_data:
    message: "Download database of pumped hydro storage capacity data."
    params: url = config["data-sources"]["national-phs-storage-capacities"]
    output:
        protected("data/automatic/raw-pumped-hydro-storage-capacities-gwh.csv")
    conda: "../envs/shell.yaml"
    shell:
        "curl -sLo {output} '{params.url}'"


rule download_runoff_data:
    message: "Create an atlite cutout of Europe consisting of ERA5 runoff data between the years {wildcards.first_year} and {wildcards.final_year}."
    input:
        script = script_dir + "hydro/runoff.py"
    params:
        x_min = config["scope"]["spatial"]["bounds"]["x_min"],
        x_max = config["scope"]["spatial"]["bounds"]["x_max"],
        y_min = config["scope"]["spatial"]["bounds"]["y_min"],
        y_max = config["scope"]["spatial"]["bounds"]["y_max"]
    output:
        protected("data/automatic/europe-cutout-{first_year}-{final_year}.nc")
    conda: "../envs/hydro.yaml"
    envmodules: "eth_proxy"
    resources:
        runtime = 240
    script: "../scripts/hydro/runoff.py"


rule download_basins_database:
    message: "Download database of hydro basins."
    params: url = config["data-sources"]["hydro-basins"]
    output:
        protected("data/automatic/raw-hydro-basins.zip")
    conda: "../envs/shell.yaml"
    shell:
        "curl -sLo {output} '{params.url}'"


rule download_stations_database:
    message: "Download database of hydro electricity stations."
    params: url = config["data-sources"]["hydro-stations"]
    output:
        protected("data/automatic/raw-hydro-stations.zip")
    conda: "../envs/shell.yaml"
    shell:
        "curl -sLo {output} '{params.url}'"


rule basins_database:
    message: "Unzip basins database."
    input: rules.download_basins_database.output
    output: "build/data/basins/hybas_eu_lev07_v1c.shp"
    conda: "../envs/shell.yaml"
    shell: "unzip {input} -d ./build/data/basins/"


rule stations_database:
    message: "Unzip stations database."
    input: rules.download_stations_database.output
    output: "build/data/jrc-hydro-power-plant-database.csv"
    shadow: "full"
    conda: "../envs/shell.yaml"
    shell:
        """
        unzip -j {input} "**/jrc-hydro-power-plant-database.csv" -d build/data/
        """


rule preprocess_basins:
    message: "Preprocess basins."
    input:
        script = script_dir + "hydro/preprocess_basins.py",
        basins = rules.basins_database.output[0]
    params:
        x_min = config["scope"]["spatial"]["bounds"]["x_min"],
        x_max = config["scope"]["spatial"]["bounds"]["x_max"],
        y_min = config["scope"]["spatial"]["bounds"]["y_min"],
        y_max = config["scope"]["spatial"]["bounds"]["y_max"]
    output: "build/data/hybas_eu_lev07_v1c.gpkg"
    conda: "../envs/hydro.yaml"
    script: "../scripts/hydro/preprocess_basins.py"


rule preprocess_hydro_stations:
    message: "Preprocess hydro stations."
    input:
        script = script_dir + "hydro/preprocess_hydro_stations.py",
        stations = rules.stations_database.output[0],
        basins = rules.preprocess_basins.output[0],
        phs_storage_capacities = rules.download_pumped_hydro_data.output[0]
    params:
        buffer_size_m = config["quality-control"]["hydro"]["station-nearest-basin-max-km"] * 1000,
        countries = config["scope"]["spatial"]["countries"],
        scale_phs = config["quality-control"]["hydro"]["scale-phs-according-to-geth-et-al"]
    output: "build/data/jrc-hydro-power-plant-database-preprocessed.csv"
    conda: "../envs/hydro.yaml"
    script: "../scripts/hydro/preprocess_hydro_stations.py"


rule inflow_m3:
    message: "Determine water inflow time series for all hydro electricity between the years {wildcards.first_year} and {wildcards.final_year}."
    input:
        script = script_dir + "hydro/inflow_m3.py",
        stations = rules.preprocess_hydro_stations.output[0],
        basins = rules.preprocess_basins.output[0],
        runoff = rules.download_runoff_data.output[0]
    output: "build/data/hydro-electricity-with-water-inflow-{first_year}-{final_year}.nc"
    conda: "../envs/hydro.yaml"
    resources:
        runtime = 100
    script: "../scripts/hydro/inflow_m3.py"


rule inflow_mwh:
    message: "Determine energy inflow time series for all hydro electricity between the years {wildcards.first_year} and {wildcards.final_year}."
    input:
        script = script_dir + "hydro/inflow_mwh.py",
        stations = rules.inflow_m3.output[0],
        generation = rules.download_hydro_generation_data.output[0]
    params:
        max_capacity_factor = config["capacity-factors"]["max"]
    output: "build/data/hydro-electricity-with-energy-inflow-{first_year}-{final_year}.nc"
    conda: "../envs/hydro.yaml"
<<<<<<< HEAD
    resources:
        runtime = 100,
        memory = 40000
    script: "../scripts/hydro/inflow_mwh.py"
=======
    script: "../scripts/hydro/inflow_mwh.py"


rule hydro_capacities:
    message: "Determine hydro capacities on {wildcards.resolution} resolution."
    input:
        script = script_dir + "hydro/hydro_capacities.py",
        locations = rules.units.output[0],
        plants = rules.preprocess_hydro_stations.output[0]
    output:
        supply = "build/data/{resolution}/supply/hydro.csv",
        storage = "build/data/{resolution}/storage/hydro.csv"
    conda: "../envs/geo.yaml"
    script: "../scripts/hydro/hydro_capacities.py"


rule capacity_factors_hydro:
    message: "Generate capacityfactor time series for hydro electricity on {wildcards.resolution} resolution."
    input:
        script = script_dir + "hydro/capacityfactors_hydro.py",
        capacities = rules.hydro_capacities.output[0],
        stations = "build/data/hydro-electricity-with-energy-inflow-{first_year}-{final_year}.nc".format(
            first_year = config["scope"]["temporal"]["first-year"],
            final_year = config["scope"]["temporal"]["final-year"]
        ),
        locations = rules.units.output[0]
    params:
        threshold = config["capacity-factors"]["min"]
    output:
        ror = "build/models/{resolution}/timeseries/supply/capacityfactors-hydro-run-of-river.csv",
        reservoir = "build/models/{resolution}/timeseries/supply/capacityfactors-hydro-reservoir.csv"
    conda: "../envs/geo.yaml"
    script: "../scripts/hydro/capacityfactors_hydro.py"
>>>>>>> 15007645
<|MERGE_RESOLUTION|>--- conflicted
+++ resolved
@@ -137,12 +137,9 @@
         max_capacity_factor = config["capacity-factors"]["max"]
     output: "build/data/hydro-electricity-with-energy-inflow-{first_year}-{final_year}.nc"
     conda: "../envs/hydro.yaml"
-<<<<<<< HEAD
     resources:
         runtime = 100,
         memory = 40000
-    script: "../scripts/hydro/inflow_mwh.py"
-=======
     script: "../scripts/hydro/inflow_mwh.py"
 
 
@@ -175,5 +172,4 @@
         ror = "build/models/{resolution}/timeseries/supply/capacityfactors-hydro-run-of-river.csv",
         reservoir = "build/models/{resolution}/timeseries/supply/capacityfactors-hydro-reservoir.csv"
     conda: "../envs/geo.yaml"
-    script: "../scripts/hydro/capacityfactors_hydro.py"
->>>>>>> 15007645
+    script: "../scripts/hydro/capacityfactors_hydro.py"