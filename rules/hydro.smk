"""Rules to generate hydro electricity capacities and time series."""

configfile: "./config/default.yaml"
localrules: download_runoff_data, download_stations_database, stations_database
root_dir = config["root-directory"] + "/" if config["root-directory"] not in ["", "."] else ""
src_dir = f"{root_dir}src/"


rule download_runoff_data:
    message: "Create an atlite cutout of Europe consisting of ERA5 runoff data."
    input:
<<<<<<< HEAD
        src = src_dir + "hydro/runoff.py"
    params: year = config["year"]
=======
        src = "src/hydro/runoff.py"
    params:
        year = config["year"],
        x_min = config["scope"]["bounds"]["x_min"],
        x_max = config["scope"]["bounds"]["x_max"],
        y_min = config["scope"]["bounds"]["y_min"],
        y_max = config["scope"]["bounds"]["y_max"]
>>>>>>> 3fc311fa
    output:
        protected("data/automatic/europe-cutout-{}.nc".format(config["year"]))
    conda: "../envs/hydro.yaml"
    script: "../src/hydro/runoff.py"


rule download_stations_database:
    message: "Download database of hydro electricity stations."
    params: url = config["data-sources"]["hydro-stations"]
    output:
        protected("data/automatic/raw-hydro-stations.zip")
    shell:
        "curl -sLo {output} '{params.url}'"


rule stations_database:
    message: "Unzip stations database."
    input: rules.download_stations_database.output
    output: "build/data/jrc-hydro-power-plant-database.csv"
    shadow: "full"
    shell:
        """
        unzip {input} -d ./build/
        mv build/energy-modelling-toolkit-hydro-power-database-f616a8d/data/jrc-hydro-power-plant-database.csv {output}
        """


rule fix_basins:
    message: "Fix invalid basins."
    input:
        src = src_dir + "hydro/fix_basins.py",
        basins = config["data-sources"]["hydro-basins"]
    output: "build/data/hybas_eu_lev07_v1c.gpkg"
    conda: "../envs/hydro.yaml"
    script: "../src/hydro/fix_basins.py"


rule preprocess_hydro_stations:
    # Some locations of stations are imprecise and in the sea. Slightly move them.
    # Some other stations seem incorrect. Remove.
    # Add missing pumped hydro stations in Romania.
    message: "Preprocess hydro stations."
    input:
        src = src_dir + "hydro/preprocess_hydro_stations.py",
        stations = rules.stations_database.output[0],
        basins = rules.fix_basins.output[0]
    params: buffer_size = 1 / 60 # move stations up to 1 arcminute < 1 km
    output: "build/data/jrc-hydro-power-plant-database-preprocessed.csv"
    conda: "../envs/hydro.yaml"
    script: "../src/hydro/preprocess_hydro_stations.py"


rule inflow_m3:
    message: "Determine water inflow time series for all hydro electricity."
    input:
        src = src_dir + "hydro/inflow_m3.py",
        stations = rules.preprocess_hydro_stations.output[0],
        basins = rules.fix_basins.output[0],
        runoff = rules.download_runoff_data.output[0]
    params: year = config["year"]
    output: "build/data/hydro-electricity-with-water-inflow.nc"
    conda: "../envs/hydro.yaml"
    script: "../src/hydro/inflow_m3.py"


rule inflow_mwh:
    message: "Determine energy inflow time series for all hydro electricity."
    input:
        src = src_dir + "hydro/inflow_mwh.py",
        stations = rules.inflow_m3.output[0],
        generation = config["data-sources"]["irena-generation"]
    params:
        year = config["year"],
        max_capacity_factor = config["capacity-factors"]["max"]
    output: "build/data/hydro-electricity-with-energy-inflow.nc"
    conda: "../envs/hydro.yaml"
    script: "../src/hydro/inflow_mwh.py"<|MERGE_RESOLUTION|>--- conflicted
+++ resolved
@@ -9,18 +9,13 @@
 rule download_runoff_data:
     message: "Create an atlite cutout of Europe consisting of ERA5 runoff data."
     input:
-<<<<<<< HEAD
         src = src_dir + "hydro/runoff.py"
-    params: year = config["year"]
-=======
-        src = "src/hydro/runoff.py"
     params:
         year = config["year"],
         x_min = config["scope"]["bounds"]["x_min"],
         x_max = config["scope"]["bounds"]["x_max"],
         y_min = config["scope"]["bounds"]["y_min"],
         y_max = config["scope"]["bounds"]["y_max"]
->>>>>>> 3fc311fa
     output:
         protected("data/automatic/europe-cutout-{}.nc".format(config["year"]))
     conda: "../envs/hydro.yaml"
