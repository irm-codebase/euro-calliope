<<<<<<< HEAD
rule download_gridded_temperature_data:
    message: "Download gridded temperature data"
    params: url = config["data-sources"]["gridded-temperature-data"]
    output: protected("data/automatic/gridded-weather/temperature.nc")
    conda: "../envs/shell.yaml"
    localrule: True
    shell: "curl -sSLo {output} '{params.url}'"


rule download_gridded_10m_windspeed_data:
    message: "Download gridded 10m wind speed data"
    params: url = config["data-sources"]["gridded-10m-windspeed-data"]
    output: protected("data/automatic/gridded-weather/wind10m.nc")
    conda: "../envs/shell.yaml"
    localrule: True
    shell: "curl -sSLo {output} '{params.url}'"


rule download_when2heat_params:
    message: "Get parameters for heat demand profiles from the When2Heat project repository"
    output: directory("data/automatic/when2heat")
    params:
        url = lambda wildcards: config["data-sources"]["when2heat-params"].format(dataset=
            "{" + ",".join(["daily_demand.csv", "hourly_factors_COM.csv", "hourly_factors_MFH.csv", "hourly_factors_SFH.csv"]) + "}"
        )
    conda: "../envs/shell.yaml"
    shell: "mkdir -p {output} && curl -sSLo '{output}/#1' '{params.url}'"

rule jrc_idees_heat_processed:
    message: "Process tertiary heat data from JRC-IDEES"
    input:
        data = expand(
            "build/data/jrc-idees/heat/unprocessed/{country_code}.xlsx",
            country_code=JRC_IDEES_SCOPE
        )
    output: "build/data/jrc-idees/heat/commercial/processed.csv"
    conda: "../envs/default.yaml"
    script: "../scripts/heat/jrc_idees.py"


=======
>>>>>>> 8667687c
rule annual_heat_demand:
    message: "Calculate national heat demand for household and commercial sectors"
    input:
        hh_end_use = "data/automatic/eurostat-hh-end-use.tsv.gz",
        ch_end_use = "data/automatic/ch-end-use.xlsx",
        energy_balance = rules.annual_energy_balances.output[0],
        commercial_demand = "build/data/jrc-idees/tertiary/processed.csv",
        carrier_names = "config/energy-balances/energy-balance-carrier-names.csv"
    params:
        heat_tech_params = config["parameters"]["heat"],
        countries = config["scope"]["spatial"]["countries"],
        fill_missing_values = config["data-pre-processing"]["fill-missing-values"]["jrc-idees"]
    conda: "../envs/default.yaml"
    output:
        total_demand = "build/data/heat/annual-heat-demand-twh.csv",
        electricity = "build/data/heat/annual-heat-electricity-demand-twh.csv",
    script: "../scripts/heat/annual_heat_demand.py"


rule rescale_annual_heat_demand_to_resolution:
    message: "Re-scale national heat demand at {wildcards.resolution} for household and commercial sectors"
    input:
        annual_demand = rules.annual_heat_demand.output["total_demand"],
        electricity = rules.annual_heat_demand.output["electricity"],
        locations = "build/data/regional/units.csv",
        populations = "build/data/regional/population.csv"
    conda: "../envs/default.yaml"
    output:
        total_demand = "build/data/heat/{resolution}/annual-heat-demand-twh.csv",
        electricity = "build/data/heat/{resolution}/annual-heat-electricity-demand-twh.csv",
    script: "../scripts/heat/rescale.py"


rule create_heat_demand_timeseries:
    message: "Create heat demand timeseries at {wildcards.resolution} for household and commercial sectors"
    input:
        annual_demand = rules.rescale_annual_heat_demand_to_resolution.output["total_demand"],
    params:
        first_year = config["scope"]["temporal"]["first-year"],
        final_year = config["scope"]["temporal"]["final-year"],
        historic = False,
        power_scaling_factor = config["scaling-factors"]["power"],
    conda: "../envs/default.yaml"
    output:
        "build/models/{resolution}/timeseries/demand/electrified-heat-demand.csv",
    script: "../scripts/heat/create_timeseries.py"


use rule create_heat_demand_timeseries as create_heat_demand_timeseries_historic_electrification with:
    message: "Create timeseries for historic electrified heat demand"
    input:
        annual_demand = rules.rescale_annual_heat_demand_to_resolution.output["electricity"],
    params:
        first_year = config["scope"]["temporal"]["first-year"],
        final_year = config["scope"]["temporal"]["final-year"],
        historic = True,
        power_scaling_factor = config["scaling-factors"]["power"],
    output:
        "build/models/{resolution}/timeseries/demand/heat-demand-historic-electrification.csv",

rule population_per_weather_gridbox:
    message: "Get {wildcards.resolution} population information per weather data gridbox"
    input:
        wind_speed = rules.download_gridded_10m_windspeed_data.output[0],
        population = rules.raw_population_unzipped.output[0],
        locations = rules.units.output[0]
    params:
        lat_name = "lat",
        lon_name = "lon",
    conda: "../envs/geo.yaml"
    output: "build/data/{resolution}/population.nc"
    script: "../scripts/heat/population_per_gridbox.py"


rule gridded_unscaled_heat_profiles:
    message: "Generate gridded heat demand profile shapes for {wildcards.year} from weather and population data"
    input:
        population = rules.population_per_weather_gridbox.output[0],
        wind_speed = rules.download_gridded_10m_windspeed_data.output[0],
        temperature = rules.download_gridded_temperature_data.output[0],
        when2heat = rules.download_when2heat_params.output[0]
    params:
        lat_name = "lat",
        lon_name = "lon",
    conda: "../envs/default.yaml"
    output: "build/data/{resolution}/gridded_hourly_unscaled_heat_demand_{year}.nc"
    script: "../scripts/heat/gridded_unscaled_heat_profiles.py"<|MERGE_RESOLUTION|>--- conflicted
+++ resolved
@@ -1,4 +1,3 @@
-<<<<<<< HEAD
 rule download_gridded_temperature_data:
     message: "Download gridded temperature data"
     params: url = config["data-sources"]["gridded-temperature-data"]
@@ -27,20 +26,7 @@
     conda: "../envs/shell.yaml"
     shell: "mkdir -p {output} && curl -sSLo '{output}/#1' '{params.url}'"
 
-rule jrc_idees_heat_processed:
-    message: "Process tertiary heat data from JRC-IDEES"
-    input:
-        data = expand(
-            "build/data/jrc-idees/heat/unprocessed/{country_code}.xlsx",
-            country_code=JRC_IDEES_SCOPE
-        )
-    output: "build/data/jrc-idees/heat/commercial/processed.csv"
-    conda: "../envs/default.yaml"
-    script: "../scripts/heat/jrc_idees.py"
 
-
-=======
->>>>>>> 8667687c
 rule annual_heat_demand:
     message: "Calculate national heat demand for household and commercial sectors"
     input:
