rule download_gridded_weather_data:
    message: "Download gridded {wildcards.data_var} data"
    params: url = lambda wildcards: config["data-sources"]["gridded-weather-data"].format(data_var=wildcards.data_var)
    output: protected("data/automatic/gridded-weather/{data_var}.nc")
    conda: "../envs/shell.yaml"
    localrule: True
    shell: "curl -sSLo {output} '{params.url}'"


rule download_when2heat_params:
    message: "Get parameters for heat demand profiles from the When2Heat project repository"
    output: directory("data/automatic/when2heat")
    params:
        url = lambda wildcards: config["data-sources"]["when2heat-params"].format(dataset=
            "{" + ",".join(["daily_demand.csv", "hourly_factors_COM.csv", "hourly_factors_MFH.csv", "hourly_factors_SFH.csv"]) + "}"
        )
    conda: "../envs/shell.yaml"
    shell: "mkdir -p {output} && curl -sSLo '{output}/#1' '{params.url}'"


rule annual_heat_demand:
    message: "Calculate national heat demand for household and commercial sectors"
    input:
        hh_end_use = "data/automatic/eurostat-hh-end-use.tsv.gz",
        ch_end_use = "data/automatic/ch-end-use.xlsx",
        energy_balance = rules.annual_energy_balances.output[0],
        commercial_demand = "build/data/jrc-idees/tertiary/processed.csv",
        carrier_names = "config/energy-balances/energy-balance-carrier-names.csv"
    params:
        heat_tech_params = config["parameters"]["heat"],
        countries = config["scope"]["spatial"]["countries"],
        fill_missing_values = config["data-pre-processing"]["fill-missing-values"]["jrc-idees"]
    conda: "../envs/default.yaml"
    output:
        total_demand = "build/data/heat/annual-heat-demand-twh.csv",
        electricity = "build/data/heat/annual-heat-electricity-demand-twh.csv",
    script: "../scripts/heat/annual_heat_demand.py"


rule rescale_annual_heat_demand_to_resolution:
    message: "Re-scale national heat demand at {wildcards.resolution} for household and commercial sectors"
    input:
        annual_demand = rules.annual_heat_demand.output["total_demand"],
        electricity = rules.annual_heat_demand.output["electricity"],
        locations = "build/data/{resolution}/units.csv",
        populations = "build/data/{resolution}/population.csv"
    conda: "../envs/default.yaml"
    output:
        total_demand = "build/data/heat/{resolution}/annual-heat-demand-twh.csv",
        electricity = "build/data/heat/{resolution}/annual-heat-electricity-demand-twh.csv",
    script: "../scripts/heat/rescale.py"


rule create_heat_demand_timeseries:
    message: "Create heat demand timeseries at {wildcards.resolution} for household and commercial sectors"
    input:
        annual_demand = rules.rescale_annual_heat_demand_to_resolution.output["total_demand"],
    params:
        first_year = config["scope"]["temporal"]["first-year"],
        final_year = config["scope"]["temporal"]["final-year"],
        historic = False,
        power_scaling_factor = config["scaling-factors"]["power"],
    conda: "../envs/default.yaml"
    output:
        "build/models/{resolution}/timeseries/demand/electrified-heat-demand.csv",
    script: "../scripts/heat/create_timeseries.py"


use rule create_heat_demand_timeseries as create_heat_demand_timeseries_historic_electrification with:
    message: "Create timeseries for historic electrified heat demand"
    input:
        annual_demand = rules.rescale_annual_heat_demand_to_resolution.output["electricity"],
    params:
        first_year = config["scope"]["temporal"]["first-year"],
        final_year = config["scope"]["temporal"]["final-year"],
        historic = True,
        power_scaling_factor = config["scaling-factors"]["power"],
    output:
        "build/models/{resolution}/timeseries/demand/heat-demand-historic-electrification.csv",


rule population_per_weather_gridbox:
    message: "Get {wildcards.resolution} population information per weather data gridbox"
    input:
        weather_grid = "data/automatic/gridded-weather/grid.nc",
        population = rules.raw_population_unzipped.output[0],
        locations = rules.units.output[0]
    params:
        lat_name = "lat",
        lon_name = "lon",
    conda: "../envs/geo.yaml"
    output: "build/data/{resolution}/population.nc"
    script: "../scripts/heat/population_per_gridbox.py"


rule unscaled_heat_profiles:
<<<<<<< HEAD
    message: "Generate {wildcards.resolution} heat demand profile shapes from gridded weather data, aggregated to {wildcards.resolution} units using population data."
=======
    message: "Generate gridded heat demand profile shapes for {wildcards.year} from weather and population data"
>>>>>>> a63eeb9a
    input:
        population = rules.population_per_weather_gridbox.output[0],
        wind_speed = "data/automatic/gridded-weather/wind10m.nc",
        temperature = "data/automatic/gridded-weather/temperature.nc",
        when2heat = rules.download_when2heat_params.output[0]
    params:
        first_year = config["scope"]["temporal"]["first-year"],
        final_year = config["scope"]["temporal"]["final-year"],
    conda: "../envs/default.yaml"
<<<<<<< HEAD
    output: "build/data/{resolution}/hourly_unscaled_heat_demand.nc"
=======
    output: "build/data/{resolution}/gridded_hourly_unscaled_heat_demand_{year}.nc"
>>>>>>> a63eeb9a
    script: "../scripts/heat/unscaled_heat_profiles.py"<|MERGE_RESOLUTION|>--- conflicted
+++ resolved
@@ -94,11 +94,8 @@
 
 
 rule unscaled_heat_profiles:
-<<<<<<< HEAD
-    message: "Generate {wildcards.resolution} heat demand profile shapes from gridded weather data, aggregated to {wildcards.resolution} units using population data."
-=======
     message: "Generate gridded heat demand profile shapes for {wildcards.year} from weather and population data"
->>>>>>> a63eeb9a
+
     input:
         population = rules.population_per_weather_gridbox.output[0],
         wind_speed = "data/automatic/gridded-weather/wind10m.nc",
@@ -108,9 +105,5 @@
         first_year = config["scope"]["temporal"]["first-year"],
         final_year = config["scope"]["temporal"]["final-year"],
     conda: "../envs/default.yaml"
-<<<<<<< HEAD
     output: "build/data/{resolution}/hourly_unscaled_heat_demand.nc"
-=======
-    output: "build/data/{resolution}/gridded_hourly_unscaled_heat_demand_{year}.nc"
->>>>>>> a63eeb9a
     script: "../scripts/heat/unscaled_heat_profiles.py"