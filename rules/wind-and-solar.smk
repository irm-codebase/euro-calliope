--- conflicted
+++ resolved
@@ -75,13 +75,9 @@
         technology = "wind-onshore|rooftop-pv|open-field-pv|rooftop-pv-n|rooftop-pv-e-w|rooftop-pv-s-flat"
     output: "build/models/{resolution}/timeseries/supply/capacityfactors-{technology}.csv"
     conda: "../envs/geo.yaml"
-<<<<<<< HEAD
     resources:
         runtime = 30
-    script: "../scripts/capacityfactors.py"
-=======
     script: "../scripts/wind-and-solar/capacityfactors.py"
->>>>>>> 15007645
 
 
 rule capacity_factors_offshore:
@@ -100,10 +96,6 @@
         trim_ts = config["capacity-factors"]["trim-ninja-timeseries"]
     output: "build/models/{resolution}/timeseries/supply/capacityfactors-wind-offshore.csv"
     conda: "../envs/geo.yaml"
-<<<<<<< HEAD
     resources:
         runtime = 30
-    script: "../scripts/capacityfactors_offshore.py"
-=======
-    script: "../scripts/wind-and-solar/capacityfactors_offshore.py"
->>>>>>> 15007645
+    script: "../scripts/wind-and-solar/capacityfactors_offshore.py"